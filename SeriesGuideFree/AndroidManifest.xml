<manifest xmlns:android="http://schemas.android.com/apk/res/android"
    package="com.battlelancer.seriesguide"
    android:installLocation="auto"
<<<<<<< HEAD
    android:versionCode="156"
    android:versionName="5.2" >
=======
    android:versionCode="163"
    android:versionName="6" >
>>>>>>> b64e048b

    <uses-sdk
        android:minSdkVersion="8"
        android:targetSdkVersion="17" />

    <uses-permission android:name="android.permission.INTERNET" />
    <uses-permission android:name="android.permission.ACCESS_NETWORK_STATE" />
    <uses-permission android:name="android.permission.WRITE_EXTERNAL_STORAGE" />
    <uses-permission android:name="android.permission.VIBRATE" />
    <uses-permission android:name="android.permission.READ_EXTERNAL_STORAGE" />
    <!-- Notification service -->
    <uses-permission android:name="android.permission.RECEIVE_BOOT_COMPLETED" />
    <!-- Syncadapter permissions -->
    <uses-permission android:name="android.permission.USE_CREDENTIALS" />
    <uses-permission android:name="android.permission.GET_ACCOUNTS" />
    <uses-permission android:name="android.permission.MANAGE_ACCOUNTS" />
    <uses-permission android:name="android.permission.AUTHENTICATE_ACCOUNTS" />
    <uses-permission android:name="android.permission.READ_SYNC_STATS" />
    <uses-permission android:name="android.permission.READ_SYNC_SETTINGS" />
    <uses-permission android:name="android.permission.WRITE_SYNC_SETTINGS" />
    <!-- Android Beam -->
    <uses-permission android:name="android.permission.NFC" />
    <!-- In-app billing -->
    <uses-permission android:name="com.android.vending.BILLING" />

    <uses-feature
        android:name="android.hardware.touchscreen"
        android:required="false" >
    </uses-feature>

    <application
        android:name="com.battlelancer.seriesguide.SeriesGuideApplication"
        android:allowBackup="true"
        android:backupAgent="com.battlelancer.seriesguide.PrefBackupHelper"
        android:hardwareAccelerated="true"
        android:icon="@drawable/ic_launcher"
        android:label="@string/app_name"
        android:theme="@style/SeriesGuideTheme" >

        <!-- Android Backup key for beta -->
        <meta-data
            android:name="com.google.android.backup.api_key"
            android:value="AEdPqrEAAAAIToXnISqkDzDlKt206D1VdujnhhoFa0mAEM8Veg" />

        <!-- Content provider -->
        <provider
            android:name="com.battlelancer.seriesguide.provider.SeriesGuideProvider"
            android:authorities="com.battlelancer.seriesguide.provider"
            android:exported="true" >
        </provider>

        <!-- Launch activity -->
        <activity android:name="com.battlelancer.seriesguide.ui.ShowsActivity" >
            <intent-filter>
                <action android:name="android.intent.action.MAIN" />

                <category android:name="android.intent.category.LAUNCHER" />
            </intent-filter>

            <meta-data
                android:name="android.app.default_searchable"
                android:value="com.battlelancer.seriesguide.ui.SearchActivity" />
        </activity>
        <activity
            android:name="com.battlelancer.seriesguide.ui.SeriesGuidePreferences"
            android:label="@string/preferences" >
            <meta-data
                android:name="android.support.PARENT_ACTIVITY"
                android:value="com.battlelancer.seriesguide.ui.ShowsActivity" />

            <intent-filter>
                <action android:name="android.intent.action.MANAGE_NETWORK_USAGE" />

                <category android:name="android.intent.category.DEFAULT" />
            </intent-filter>
        </activity>
        <activity
            android:name="com.battlelancer.seriesguide.ui.BackupDeleteActivity"
            android:label="@string/backup" >
            <meta-data
                android:name="android.support.PARENT_ACTIVITY"
                android:value="com.battlelancer.seriesguide.ui.ShowsActivity" />
        </activity>
        <activity
            android:name="com.battlelancer.seriesguide.ui.SearchActivity"
            android:launchMode="singleTop" >
            <intent-filter>
                <action android:name="android.intent.action.SEARCH" />
            </intent-filter>

            <meta-data
                android:name="android.app.searchable"
                android:resource="@xml/searchable" />
        </activity>
        <activity
            android:name="com.battlelancer.seriesguide.getglueapi.GetGlueAuthActivity"
            android:launchMode="singleTask" >
            <meta-data
                android:name="android.support.PARENT_ACTIVITY"
                android:value="com.battlelancer.seriesguide.ui.ShowsActivity" />
        </activity>
        <activity android:name="com.battlelancer.seriesguide.ui.EpisodesActivity" >
            <meta-data
                android:name="android.app.default_searchable"
                android:value="com.battlelancer.seriesguide.ui.SearchActivity" />
        </activity>
        <activity android:name="com.battlelancer.seriesguide.ui.OverviewActivity" >
            <meta-data
                android:name="android.app.default_searchable"
                android:value="com.battlelancer.seriesguide.ui.SearchActivity" />
            <meta-data
                android:name="android.support.PARENT_ACTIVITY"
                android:value="com.battlelancer.seriesguide.ui.ShowsActivity" />
        </activity>
        <activity android:name="com.battlelancer.seriesguide.ui.EpisodeDetailsActivity" >
            <meta-data
                android:name="android.app.default_searchable"
                android:value="com.battlelancer.seriesguide.ui.SearchActivity" />
        </activity>
        <activity android:name="com.battlelancer.seriesguide.ui.TraktSyncActivity" >
            <meta-data
                android:name="android.support.PARENT_ACTIVITY"
                android:value="com.battlelancer.seriesguide.ui.ShowsActivity" />
        </activity>
        <activity
            android:name="com.battlelancer.seriesguide.ui.UpcomingRecentActivity"
            android:exported="true" >
            <meta-data
                android:name="android.app.default_searchable"
                android:value="com.battlelancer.seriesguide.ui.SearchActivity" />
        </activity>
        <activity
            android:name="com.battlelancer.seriesguide.ui.AddActivity"
            android:label="@string/add_show"
            android:launchMode="singleTop" >
            <meta-data
                android:name="android.support.PARENT_ACTIVITY"
                android:value="com.battlelancer.seriesguide.ui.ShowsActivity" />

            <intent-filter>
                <action android:name="android.nfc.action.NDEF_DISCOVERED" />

                <category android:name="android.intent.category.DEFAULT" />

                <data android:mimeType="application/com.battlelancer.seriesguide.beam" />
            </intent-filter>
        </activity>
        <activity android:name="com.battlelancer.seriesguide.ui.TraktShoutsActivity" >
            <meta-data
                android:name="android.support.PARENT_ACTIVITY"
                android:value="com.battlelancer.seriesguide.ui.ShowsActivity" />
        </activity>
        <activity
            android:name="com.battlelancer.seriesguide.appwidget.ListWidgetConfigure"
            android:taskAffinity="com.battlelancer.seriesguide.widgetconfiguration" >
            <intent-filter>
                <action android:name="android.appwidget.action.APPWIDGET_CONFIGURE" />
            </intent-filter>
        </activity>
        <activity android:name="com.battlelancer.seriesguide.ui.CheckinActivity" >
            <meta-data
                android:name="android.support.PARENT_ACTIVITY"
                android:value="com.battlelancer.seriesguide.ui.ShowsActivity" />
        </activity>
        <activity android:name="com.battlelancer.seriesguide.ui.FixGetGlueCheckInActivity" >
            <meta-data
                android:name="android.support.PARENT_ACTIVITY"
                android:value="com.battlelancer.seriesguide.ui.ShowsActivity" />
        </activity>
        <activity android:name="com.battlelancer.seriesguide.ui.ListsActivity" >
            <meta-data
                android:name="android.app.default_searchable"
                android:value="com.battlelancer.seriesguide.ui.SearchActivity" />
        </activity>
        <activity android:name="com.battlelancer.seriesguide.ui.MoviesActivity" >
        </activity>
        <activity android:name="com.battlelancer.seriesguide.ui.MovieDetailsActivity" >
        </activity>
        <activity android:name="com.battlelancer.seriesguide.ui.ConnectTraktActivity" >
            <meta-data
                android:name="android.support.PARENT_ACTIVITY"
                android:value="com.battlelancer.seriesguide.ui.ShowsActivity" />
        </activity>
        <activity android:name="com.battlelancer.seriesguide.ui.HelpActivity" >
            <meta-data
                android:name="android.support.PARENT_ACTIVITY"
                android:value="com.battlelancer.seriesguide.ui.ShowsActivity" />
        </activity>
        <activity android:name="com.battlelancer.seriesguide.ui.StatsActivity" >
        </activity>
        <activity
            android:name="com.battlelancer.seriesguide.ui.QuickCheckInActivity"
            android:exported="true" >
        </activity>
        <activity android:name="com.battlelancer.seriesguide.dataliberation.DataLiberationActivity" >
            <meta-data
                android:name="android.support.PARENT_ACTIVITY"
                android:value="com.battlelancer.seriesguide.ui.SeriesGuidePreferences" />
        </activity>
        <activity android:name="com.battlelancer.seriesguide.billing.BillingActivity" >
            <meta-data
                android:name="android.support.PARENT_ACTIVITY"
                android:value="com.battlelancer.seriesguide.ui.SeriesGuidePreferences" />
        </activity>

        <!-- Services -->
        <service android:name="com.battlelancer.seriesguide.service.TraktFlagService" >
        </service>

        <!-- Notification service -->
        <service android:name="com.battlelancer.seriesguide.service.NotificationService" >
        </service>

        <receiver android:name="com.battlelancer.seriesguide.service.OnAlarmReceiver" >
            <intent-filter>
                <action android:name="android.intent.action.BOOT_COMPLETED" />
            </intent-filter>
        </receiver>
        <!-- Sync service -->
        <service
            android:name="com.battlelancer.seriesguide.sync.SgAuthenticationService"
            android:exported="true" >
            <intent-filter>
                <action android:name="android.accounts.AccountAuthenticator" />
            </intent-filter>

            <meta-data
                android:name="android.accounts.AccountAuthenticator"
                android:resource="@xml/accountauth" />
        </service>
        <service
            android:name="com.battlelancer.seriesguide.sync.SgSyncService"
            android:exported="true" >
            <intent-filter>
                <action android:name="android.content.SyncAdapter" />
            </intent-filter>

            <meta-data
                android:name="android.content.SyncAdapter"
                android:resource="@xml/sync_seriesguide" />
        </service>

        <!-- Widgets -->
        <receiver
            android:name="com.battlelancer.seriesguide.appwidget.ListWidgetProvider"
            android:label="@string/app_name" >
            <intent-filter>
                <action android:name="android.appwidget.action.APPWIDGET_UPDATE" />
            </intent-filter>
            <intent-filter>
                <action android:name="com.battlelancer.seriesguide.appwidget.UPDATE" />
            </intent-filter>

            <meta-data
                android:name="android.appwidget.provider"
                android:resource="@xml/appwidget_v11_info" />
        </receiver>

        <service
            android:name="com.battlelancer.seriesguide.appwidget.ListWidgetService"
            android:permission="android.permission.BIND_REMOTEVIEWS" >
        </service>

        <receiver
            android:name="com.battlelancer.seriesguide.appwidget.AppWidget"
            android:label="@string/smallwidget" >
            <intent-filter>
                <action android:name="android.appwidget.action.APPWIDGET_UPDATE" />
            </intent-filter>

            <meta-data
                android:name="android.appwidget.provider"
                android:resource="@xml/appwidget_info" />
        </receiver>

        <service android:name="com.battlelancer.seriesguide.appwidget.AppWidget$UpdateService" >
        </service>

        <receiver
            android:name="com.battlelancer.seriesguide.appwidget.AppWidgetBig"
            android:enabled="@bool/isFroyoOrLower"
            android:label="@string/bigwidget" >
            <intent-filter>
                <action android:name="android.appwidget.action.APPWIDGET_UPDATE" />
            </intent-filter>

            <meta-data
                android:name="android.appwidget.provider"
                android:resource="@xml/appwidget_big_info" />
        </receiver>

        <service
            android:name="com.battlelancer.seriesguide.appwidget.AppWidgetBig$UpdateServiceBig"
            android:enabled="@bool/isFroyoOrLower" >
        </service>

        <receiver
            android:name="com.battlelancer.seriesguide.appwidget.AppWidgetLarge"
            android:enabled="@bool/isFroyoOrLower"
            android:label="@string/largewidget" >
            <intent-filter>
                <action android:name="android.appwidget.action.APPWIDGET_UPDATE" />
            </intent-filter>

            <meta-data
                android:name="android.appwidget.provider"
                android:resource="@xml/appwidget_large_info" />
        </receiver>

        <service
            android:name="com.battlelancer.seriesguide.appwidget.AppWidgetLarge$UpdateServiceLarge"
            android:enabled="@bool/isFroyoOrLower" >
        </service>

        <!-- DashClock Extension -->
        <service
            android:name="com.battlelancer.seriesguide.dashclock.UpcomingEpisodeExtension"
            android:icon="@drawable/ic_notification"
            android:label="@string/dashclock_extension_label"
            android:permission="com.google.android.apps.dashclock.permission.READ_EXTENSION_DATA" >
            <intent-filter>
                <action android:name="com.google.android.apps.dashclock.Extension" />
            </intent-filter>

            <meta-data
                android:name="protocolVersion"
                android:value="1" />
            <meta-data
                android:name="description"
                android:value="@string/dashclock_extension_description" />
            <meta-data
                android:name="settingsActivity"
                android:value="com.battlelancer.seriesguide.dashclock.UpcomingEpisodeSettingsActivity" />
        </service>

        <activity
            android:name="com.battlelancer.seriesguide.dashclock.UpcomingEpisodeSettingsActivity"
            android:exported="true" >
        </activity>
    </application>

</manifest><|MERGE_RESOLUTION|>--- conflicted
+++ resolved
@@ -1,13 +1,8 @@
 <manifest xmlns:android="http://schemas.android.com/apk/res/android"
     package="com.battlelancer.seriesguide"
     android:installLocation="auto"
-<<<<<<< HEAD
-    android:versionCode="156"
-    android:versionName="5.2" >
-=======
     android:versionCode="163"
     android:versionName="6" >
->>>>>>> b64e048b
 
     <uses-sdk
         android:minSdkVersion="8"
