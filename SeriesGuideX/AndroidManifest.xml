<manifest xmlns:android="http://schemas.android.com/apk/res/android"
    package="com.battlelancer.seriesguide.x"
    android:installLocation="auto"
<<<<<<< HEAD
    android:versionCode="157"
    android:versionName="5.2x" >
=======
    android:versionCode="158"
    android:versionName="6x" >
>>>>>>> b64e048b

    <uses-sdk
        android:minSdkVersion="8"
        android:targetSdkVersion="17" />

    <uses-permission android:name="android.permission.INTERNET" />
    <uses-permission android:name="android.permission.ACCESS_NETWORK_STATE" />
    <uses-permission android:name="android.permission.WRITE_EXTERNAL_STORAGE" />
    <uses-permission android:name="android.permission.RECEIVE_BOOT_COMPLETED" />
    <uses-permission android:name="android.permission.VIBRATE" />
    <uses-permission android:name="android.permission.READ_EXTERNAL_STORAGE" />
    <!-- Syncadapter permissions -->
    <uses-permission android:name="android.permission.USE_CREDENTIALS" />
    <uses-permission android:name="android.permission.GET_ACCOUNTS" />
    <uses-permission android:name="android.permission.MANAGE_ACCOUNTS" />
    <uses-permission android:name="android.permission.AUTHENTICATE_ACCOUNTS" />
    <uses-permission android:name="android.permission.READ_SYNC_STATS" />
    <uses-permission android:name="android.permission.READ_SYNC_SETTINGS" />
    <uses-permission android:name="android.permission.WRITE_SYNC_SETTINGS" />
    <!-- Android Beam -->
    <uses-permission android:name="android.permission.NFC" />

    <uses-feature
        android:name="android.hardware.touchscreen"
        android:required="false" >
    </uses-feature>

    <application
        android:name="com.battlelancer.seriesguide.SeriesGuideApplication"
        android:allowBackup="true"
        android:backupAgent="com.battlelancer.seriesguide.PrefBackupHelper"
        android:hardwareAccelerated="true"
        android:icon="@drawable/ic_launcher"
        android:label="@string/app_name"
        android:theme="@style/SeriesGuideTheme" >

        <!-- Android Backup key for X -->
        <meta-data
            android:name="com.google.android.backup.api_key"
            android:value="AEdPqrEAAAAI9QTwuJK4Qz4_47P66kS1CjrarwWmS5f2MMUgbw" />

        <!-- Content provider -->
        <provider
            android:name="com.battlelancer.seriesguide.provider.SeriesGuideProvider"
            android:authorities="com.battlelancer.seriesguide.x.provider"
            android:exported="true" >
        </provider>

        <!-- Launch activity -->
        <activity android:name="com.battlelancer.seriesguide.ui.ShowsActivity" >
            <intent-filter>
                <action android:name="android.intent.action.MAIN" />

                <category android:name="android.intent.category.LAUNCHER" />
            </intent-filter>

            <meta-data
                android:name="android.app.default_searchable"
                android:value="com.battlelancer.seriesguide.ui.SearchActivity" />
        </activity>
        <activity
            android:name="com.battlelancer.seriesguide.ui.SeriesGuidePreferences"
            android:label="@string/preferences" >
            <meta-data
                android:name="android.support.PARENT_ACTIVITY"
                android:value="com.battlelancer.seriesguide.ui.ShowsActivity" />

            <intent-filter>
                <action android:name="android.intent.action.MANAGE_NETWORK_USAGE" />

                <category android:name="android.intent.category.DEFAULT" />
            </intent-filter>
        </activity>
        <activity
            android:name="com.battlelancer.seriesguide.ui.BackupDeleteActivity"
            android:label="@string/backup" >
            <meta-data
                android:name="android.support.PARENT_ACTIVITY"
                android:value="com.battlelancer.seriesguide.ui.ShowsActivity" />
        </activity>
        <activity
            android:name="com.battlelancer.seriesguide.ui.SearchActivity"
            android:launchMode="singleTop" >
            <intent-filter>
                <action android:name="android.intent.action.SEARCH" />
            </intent-filter>

            <meta-data
                android:name="android.app.searchable"
                android:resource="@xml/searchable" />
        </activity>
        <activity
            android:name="com.battlelancer.seriesguide.getglueapi.GetGlueAuthActivity"
            android:launchMode="singleTask" >
            <meta-data
                android:name="android.support.PARENT_ACTIVITY"
                android:value="com.battlelancer.seriesguide.ui.ShowsActivity" />
        </activity>
        <activity android:name="com.battlelancer.seriesguide.ui.EpisodesActivity" >
            <meta-data
                android:name="android.app.default_searchable"
                android:value="com.battlelancer.seriesguide.ui.SearchActivity" />
        </activity>
        <activity
            android:name="com.battlelancer.seriesguide.ui.OverviewActivity" >
            <meta-data
                android:name="android.app.default_searchable"
                android:value="com.battlelancer.seriesguide.ui.SearchActivity" />
            <meta-data
                android:name="android.support.PARENT_ACTIVITY"
                android:value="com.battlelancer.seriesguide.ui.ShowsActivity" />
        </activity>
        <activity android:name="com.battlelancer.seriesguide.ui.EpisodeDetailsActivity" >
            <meta-data
                android:name="android.app.default_searchable"
                android:value="com.battlelancer.seriesguide.ui.SearchActivity" />
        </activity>
        <activity android:name="com.battlelancer.seriesguide.ui.TraktSyncActivity" >
            <meta-data
                android:name="android.support.PARENT_ACTIVITY"
                android:value="com.battlelancer.seriesguide.ui.ShowsActivity" />
        </activity>
        <activity
            android:name="com.battlelancer.seriesguide.ui.UpcomingRecentActivity"
            android:exported="true" >
            <meta-data
                android:name="android.app.default_searchable"
                android:value="com.battlelancer.seriesguide.ui.SearchActivity" />
        </activity>
        <activity
            android:name="com.battlelancer.seriesguide.ui.AddActivity"
            android:label="@string/add_show"
            android:launchMode="singleTop" >
            <meta-data
                android:name="android.support.PARENT_ACTIVITY"
                android:value="com.battlelancer.seriesguide.ui.ShowsActivity" />

            <intent-filter>
                <action android:name="android.nfc.action.NDEF_DISCOVERED" />

                <category android:name="android.intent.category.DEFAULT" />

                <data android:mimeType="application/com.battlelancer.seriesguide.beam" />
            </intent-filter>
        </activity>
        <activity android:name="com.battlelancer.seriesguide.ui.TraktShoutsActivity" >
            <meta-data
                android:name="android.support.PARENT_ACTIVITY"
                android:value="com.battlelancer.seriesguide.ui.ShowsActivity" />
        </activity>
        <activity
            android:name="com.battlelancer.seriesguide.appwidget.ListWidgetConfigure"
            android:taskAffinity="com.battlelancer.seriesguide.x.widgetconfiguration" >
            <intent-filter>
                <action android:name="android.appwidget.action.APPWIDGET_CONFIGURE" />
            </intent-filter>
        </activity>
        <activity android:name="com.battlelancer.seriesguide.ui.CheckinActivity" >
            <meta-data
                android:name="android.support.PARENT_ACTIVITY"
                android:value="com.battlelancer.seriesguide.ui.ShowsActivity" />
        </activity>
        <activity android:name="com.battlelancer.seriesguide.ui.FixGetGlueCheckInActivity" >
            <meta-data
                android:name="android.support.PARENT_ACTIVITY"
                android:value="com.battlelancer.seriesguide.ui.ShowsActivity" />
        </activity>
        <activity android:name="com.battlelancer.seriesguide.ui.ListsActivity" >
            <meta-data
                android:name="android.app.default_searchable"
                android:value="com.battlelancer.seriesguide.ui.SearchActivity" />
        </activity>
        <activity android:name="com.battlelancer.seriesguide.ui.MoviesActivity" >
        </activity>
        <activity android:name="com.battlelancer.seriesguide.ui.MovieDetailsActivity" >
        </activity>
        <activity android:name="com.battlelancer.seriesguide.ui.ConnectTraktActivity" >
            <meta-data
                android:name="android.support.PARENT_ACTIVITY"
                android:value="com.battlelancer.seriesguide.ui.ShowsActivity" />
        </activity>
        <activity android:name="com.battlelancer.seriesguide.ui.HelpActivity" >
            <meta-data
                android:name="android.support.PARENT_ACTIVITY"
                android:value="com.battlelancer.seriesguide.ui.ShowsActivity" />
        </activity>
        <activity android:name="com.battlelancer.seriesguide.ui.StatsActivity" >
        </activity>
        <activity
            android:name="com.battlelancer.seriesguide.ui.QuickCheckInActivity"
            android:exported="true" >
        </activity>
        <activity android:name="com.battlelancer.seriesguide.dataliberation.DataLiberationActivity" >
            <meta-data
                android:name="android.support.PARENT_ACTIVITY"
                android:value="com.battlelancer.seriesguide.ui.SeriesGuidePreferences" />
        </activity>
		
        <!-- Services -->
        <service android:name="com.battlelancer.seriesguide.service.TraktFlagService" >
        </service>

        <!-- Notification service -->
        <service android:name="com.battlelancer.seriesguide.service.NotificationService" >
        </service>

        <receiver android:name="com.battlelancer.seriesguide.service.OnAlarmReceiver" >
            <intent-filter>
                <action android:name="android.intent.action.BOOT_COMPLETED" />
            </intent-filter>
        </receiver>
        
        <!-- Sync service -->
        <service
            android:name="com.battlelancer.seriesguide.sync.SgAuthenticationService"
            android:exported="true" >
            <intent-filter>
                <action android:name="android.accounts.AccountAuthenticator" />
            </intent-filter>

            <meta-data
                android:name="android.accounts.AccountAuthenticator"
                android:resource="@xml/accountauth" />
        </service>
        <service
            android:name="com.battlelancer.seriesguide.sync.SgSyncService"
            android:exported="true" >
            <intent-filter>
                <action android:name="android.content.SyncAdapter" />
            </intent-filter>

            <meta-data
                android:name="android.content.SyncAdapter"
                android:resource="@xml/sync_seriesguide" />
        </service>

        <!-- Widgets -->
        <receiver
            android:name="com.battlelancer.seriesguide.appwidget.ListWidgetProvider"
            android:label="@string/app_name" >
            <intent-filter>
                <action android:name="android.appwidget.action.APPWIDGET_UPDATE" />
            </intent-filter>
            <intent-filter>
                <action android:name="com.battlelancer.seriesguide.appwidget.UPDATE" />
            </intent-filter>

            <meta-data
                android:name="android.appwidget.provider"
                android:resource="@xml/appwidget_v11_info" />
        </receiver>

        <service
            android:name="com.battlelancer.seriesguide.appwidget.ListWidgetService"
            android:permission="android.permission.BIND_REMOTEVIEWS" >
        </service>

        <receiver
            android:name="com.battlelancer.seriesguide.appwidget.AppWidget"
            android:label="@string/smallwidget" >
            <intent-filter>
                <action android:name="android.appwidget.action.APPWIDGET_UPDATE" />
            </intent-filter>

            <meta-data
                android:name="android.appwidget.provider"
                android:resource="@xml/appwidget_info" />
        </receiver>

        <service android:name="com.battlelancer.seriesguide.appwidget.AppWidget$UpdateService" >
        </service>

        <receiver
            android:name="com.battlelancer.seriesguide.appwidget.AppWidgetBig"
            android:enabled="@bool/isFroyoOrLower"
            android:label="@string/bigwidget" >
            <intent-filter>
                <action android:name="android.appwidget.action.APPWIDGET_UPDATE" />
            </intent-filter>

            <meta-data
                android:name="android.appwidget.provider"
                android:resource="@xml/appwidget_big_info" />
        </receiver>

        <service
            android:name="com.battlelancer.seriesguide.appwidget.AppWidgetBig$UpdateServiceBig"
            android:enabled="@bool/isFroyoOrLower" >
        </service>

        <receiver
            android:name="com.battlelancer.seriesguide.appwidget.AppWidgetLarge"
            android:enabled="@bool/isFroyoOrLower"
            android:label="@string/largewidget" >
            <intent-filter>
                <action android:name="android.appwidget.action.APPWIDGET_UPDATE" />
            </intent-filter>

            <meta-data
                android:name="android.appwidget.provider"
                android:resource="@xml/appwidget_large_info" />
        </receiver>

        <service
            android:name="com.battlelancer.seriesguide.appwidget.AppWidgetLarge$UpdateServiceLarge"
            android:enabled="@bool/isFroyoOrLower" >
        </service>

        <!-- DashClock Extension -->
        <service
            android:name="com.battlelancer.seriesguide.dashclock.UpcomingEpisodeExtension"
            android:icon="@drawable/ic_notification"
            android:label="@string/dashclock_extension_label"
            android:permission="com.google.android.apps.dashclock.permission.READ_EXTENSION_DATA" >
            <intent-filter>
                <action android:name="com.google.android.apps.dashclock.Extension" />
            </intent-filter>

            <meta-data
                android:name="protocolVersion"
                android:value="1" />
            <meta-data
                android:name="description"
                android:value="@string/dashclock_extension_description" />
            <meta-data
                android:name="settingsActivity"
                android:value="com.battlelancer.seriesguide.dashclock.UpcomingEpisodeSettingsActivity" />
        </service>
        
        <activity
            android:name="com.battlelancer.seriesguide.dashclock.UpcomingEpisodeSettingsActivity"
            android:exported="true" >
        </activity>
    </application>

</manifest><|MERGE_RESOLUTION|>--- conflicted
+++ resolved
@@ -1,13 +1,8 @@
 <manifest xmlns:android="http://schemas.android.com/apk/res/android"
     package="com.battlelancer.seriesguide.x"
     android:installLocation="auto"
-<<<<<<< HEAD
-    android:versionCode="157"
-    android:versionName="5.2x" >
-=======
     android:versionCode="158"
     android:versionName="6x" >
->>>>>>> b64e048b
 
     <uses-sdk
         android:minSdkVersion="8"
