--- conflicted
+++ resolved
@@ -13,13 +13,8 @@
     productFlavors {
         free {
             packageName "com.battlelancer.seriesguide"
-<<<<<<< HEAD
             versionCode 180
             versionName "9-beta1"
-=======
-            versionCode 181
-            versionName "8.3"
->>>>>>> 5800cc50
         }
         beta {
             packageName "com.battlelancer.seriesguide.beta"
