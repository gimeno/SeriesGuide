--- conflicted
+++ resolved
@@ -1,506 +1,3 @@
-<<<<<<< HEAD
-﻿<?xml version="1.0" encoding="utf-8"?>
-<resources>
-
-    <!-- Generic -->
-    <string name="episode">Episode</string>
-    <string name="season">Season</string>
-    <string name="episode_unkownairdate">unknown</string>
-    <string name="episode_iswatched">Watched already</string>
-    <string name="episode_notwatched">Not watched yet</string>
-    <string name="specialseason">Special Episodes</string>
-    <string name="search_hint">Search episodes</string>
-    <string name="search_title">Matching episodes</string>
-    <string name="share_episode">Share episode</string>
-    <string name="share_checkout">Check out</string>
-    <string name="search_description">Episodes</string>
-    <string name="description_overview">Overview</string>
-    <string name="description_poster">Show poster</string>
-    <string name="norating">n/a</string>
-    <string name="loading">Loading&#8230;</string>
-    <string name="sending">Sending&#8230;</string>
-    <string name="done">Done</string>
-    <plurals name="votes">
-        <item quantity="one">%d vote</item>
-        <item quantity="other">%d votes</item>
-    </plurals>
-    <string name="offline">No network connectivity. Try again later.</string>
-    <string name="onlyx">Only available in SeriesGuide X</string>
-    
-    <!-- Shouts -->
-    <string name="shouts">Shouts</string>
-    <string name="shout_hint">Type a shout (in English)</string>
-    <string name="shout">Shout!</string>
-    <string name="isspoiler">Spoiler alert!</string>
-    <string name="no_shouts">Be the first to shout!</string>
-    <string name="shouts_for">Shouts for %s</string>
-    <string name="autorefresh">Refreshing automagically</string>
-    
-    <!-- Trakt ratings -->
-    <string name="love">Totally ninja!</string>
-    <string name="hate">Weak Sauce :(</string>
-    <string name="rating2">Terrible</string>
-    <string name="rating3">Bad</string>
-    <string name="rating4">Poor</string>
-    <string name="rating5">Meh</string>
-    <string name="rating6">Fair</string>
-    <string name="rating7">Good</string>
-    <string name="rating8">Great</string>
-    <string name="rating9">Superb</string>
-
-    <!-- Metadata -->
-    <string name="episode_firstaired">Airdate</string>
-    <string name="episode_dvdnumber">DVD Episode</string>
-    <string name="show_actors">Actors</string>
-    <string name="show_firstaired">First Aired</string>
-    <string name="show_genres">Genres</string>
-    <string name="rating">Rating</string>
-    <string name="show_runtime">Runtime</string>
-    <string name="show_contentrating">Content Rating</string>
-    <string name="episode_directors">Directors</string>
-    <string name="episode_gueststars">Guest Stars</string>
-    <string name="episode_writers">Writers</string>
-    <string name="show_airtimeunit">min</string>
-    <string name="show_isalive">Continuing</string>
-    <string name="show_isnotalive">Ended</string>
-
-    <!-- Menu options -->
-    <string name="sort">Sort by</string>
-    
-    <string name="updateall_yes">Update (all)</string>
-    <string name="menu_update_delta">Update (outdated only)</string>
-    <string name="context_updateshow">Update</string>
-    <string name="context_showinfo">Show Info</string>
-    <string name="context_marknext">Watched next episode</string>
-
-    <!-- Date and Time -->
-    <string name="today">today</string>
-    <string name="now">now</string>
-    <string name="daily">Daily</string>
-
-    <!-- Marking -->
-    <string name="mark_episode">Watched episode</string>
-    <string name="unmark_episode">Not yet watched episode</string>
-    <string name="mark_all">Watched all</string>
-    <string name="unmark_all">Watched none</string>
-    <string name="mark_untilhere">Watched all previously aired</string>
-    <string name="collect">Collected episode</string>
-    <string name="uncollect">Not yet collected episode</string>
-    <string name="trakt_submitfailed">Not submitted to trakt. Try again later.</string>
-    <string name="trakt_submitsuccess">Submitted to trakt.</string>
-    <string name="trakt_seen">%s seen.</string>
-    <string name="trakt_notseen">%s not seen.</string>
-    <string name="trakt_collected">%s collected.</string>
-    <string name="trakt_notcollected">%s not collected.</string>
-
-    <!-- SeriesGuide mainscreen -->
-    <string name="shows_empty">No shows here.</string>
-    <string name="confirm_delete">Do you really want to remove that show?</string>
-    <string name="delete_show">Remove</string>
-    <string name="dontdelete_show">Don\'t remove</string>
-    <string name="no_nextepisode">no next episode found</string>
-    <string name="nextepisode">next:</string>
-    <string name="context_favorite">Add to favorites</string>
-    <string name="context_unfavorite">Remove from favorites</string>
-    <string name="favorited">Added to favorites</string>
-    <string name="unfavorited">Removed from favorites</string>
-    <string name="context_hide">Hide</string>
-    <string name="context_unhide">Un-Hide</string>
-    <string name="hidden">Hidden show</string>
-    <string name="unhidden">Un-Hidden show</string>
-    
-    <!-- Activity -->
-    <string name="activity">Activity</string>
-    <string name="upcoming">Upcoming</string>
-    <string name="recent">Recent</string>
-    <string name="friends">Friends</string>
-    <string name="friends_empty">No friend activity on trakt.</string>
-    <string name="noupcoming">There are no upcoming episodes.</string>
-    <string name="norecent">There are no recent episodes.</string>
-    <string name="only_favorites">Only favorites</string>
-    <string name="togglewatched">Toggle watched</string>
-
-    <!-- Updating -->
-    <string name="update_notification">Updating your shows&#8230;</string>
-    <string name="update_single">Updating show&#8230;</string>
-    <string name="update_delta">Updating outdated shows&#8230;</string>
-    <string name="update_full">Updating all shows&#8230;</string>
-    <string name="update_success">Update successful.</string>
-    <string name="update_offline">Updating failed, check your internet/Wi-Fi connection.</string>
-    <string name="update_saxerror">Updating failed, try again later.</string>
-    <string name="update_inprogress">An update is in progress, try again later.</string>
-    <string name="update_rebuildsearch">Refreshing episode search&#8230;</string>
-    <string name="update_traktactivity">Loading trakt activity&#8230;</string>
-    
-    <!-- Loading posters -->
-    <string name="menu_updateart">Load posters</string>
-    <string name="arttask_incomplete">Some posters did not load, try again later.</string>
-    <string name="arttask_start">Loading posters&#8230;</string>
-    <string name="arttask_nosdcard">Loading posters requires external storage (SD card).</string>
-
-    <!-- Show info -->
-    <string name="show_airs">airs</string>
-    <string name="show_network">on</string>
-    <string name="show_noairtime">No air times available</string>
-    <string name="show_noimdbentry">No IMDB page found.</string>
-
-    <!-- Season list -->
-    <string name="season_watchcount">episodes not watched</string>
-    <string name="season_allwatched">All episodes watched</string>
-    <string name="season_onenotwatched">episode not watched</string>
-    <string name="season_unaired">unaired</string>
-    <string name="oneotherepisode">other episode</string>
-    <string name="otherepisodes">other episodes</string>
-
-    <!-- Add show -->
-    <string name="search_button">Search</string>
-    <string name="search_hint_add">Show name</string>
-    <string name="no_results">No results, try complete words.</string>
-    <string name="search_error">Searching failed, try again later.</string>
-    <string name="add_show">Add Show</string>
-    <string name="dont_add_show">Don\'t Add</string>
-    <string name="add_started">will appear in your show list shortly.</string>
-    <string name="add_success">added successfully.</string>
-    <string name="add_error_begin">Could not add \"</string>
-    <string name="add_error_end">\".</string>
-    <string name="add_already_exists">already is in your show list.</string>
-    <string name="trending">Trending</string>
-    <string name="recommended">Recommended</string>
-    <string name="library">Library</string>
-    <string name="powered_by_thetvdb">powered by thetvdb.com</string>
-    <string name="powered_by_trakt">powered by trakt.tv</string>
-
-    <!-- Settings -->
-    <string name="pref_more">More</string>
-    <string name="pref_showlist">Show list</string>
-    <string name="help">Help</string>
-    <string name="preferences">Settings</string>
-    <string name="pref_showsorting">Sort shows by&#8230;</string>
-    <string name="pref_onlyfuture">No aired episodes</string>
-    <string name="pref_onlyfuturesummary">\"next:\" never shows already aired episodes</string>
-    <string name="pref_onlyseasoneps">No special episodes</string>
-    <string name="pref_onlyseasonepssummary">\"next:\" never shows special episodes</string>
-    <string name="pref_content">Content</string>
-    <string name="pref_seasonsorting">Sort seasons by&#8230;</string>
-    <string name="pref_sortingsummary">Specify how to sort seasons</string>
-    <string name="pref_episodesorting">Sort episodes by&#8230;</string>
-    <string name="pref_epsortingsummary">Specify how to sort episodes</string>
-    <string name="backup">Backup/Restore</string>
-    <string name="backup_summary">Backup or restore your shows</string>
-    <string name="pref_language">Content language</string>
-    <string name="pref_languagesummary">Translations not available for every show</string>
-    <string name="pref_number">Number format</string>
-    <string name="pref_numbersummary">Choose between 1x01, S01E01 or s01e01</string>
-    <string name="pref_offset">Manual time offset</string>
-    <string name="pref_offsetsummary">Offset air dates by a fixed amount of hours</string>
-    <string name="pref_autoupdate">Turn on Auto Update</string>
-    <string name="pref_autoupdatesummary">Periodically update your shows when starting SeriesGuide</string>
-    <string name="pref_updatewifionly">Update over Wi-Fi only</string>
-    <string name="about">About SeriesGuide</string>
-    <string name="about_message">http://seriesguide.uwetrottmann.com - developed by Uwe Trottmann.\n\nPlease see the link below for all the people and resources that help drive this project.\n\nhttps://raw.github.com/UweTrottmann/SeriesGuide/master/SeriesGuide/CREDITS.txt</string>
-    <string name="pref_sharing">Sharing</string>
-    <string name="clearGetGlueCredentials">Disconnect GetGlue</string>
-    <string name="clearGetGlueCredentialssummary">Clear your connection to GetGlue</string>
-    <string name="pref_trakt">trakt.tv credentials</string>
-    <string name="pref_traktsummary">Add or edit your trakt.tv credentials</string>
-    <string name="pref_traktsync">Sync with trakt.tv</string>
-    <string name="donate">Buy the dev a drink (Paypal)</string>
-    <string name="feedback">Send feedback</string>
-    <string name="pref_advanced">Advanced</string>
-    <string name="clear_cache">Clear image caches</string>
-    <string name="clear_cache_summary">Remove all cached images from your device</string>
-    <string name="pref_hideimages">Hide images</string>
-    <string name="pref_hideimagessummary">Hide images from your photo gallery (reboot required)</string>
-    <string name="pref_ganalytics">Google Analytics</string>
-    <string name="pref_ganalyticssummary">Tracks the usage of features to help improve SeriesGuide</string>
-    <string name="sendusagedata">Send the developer usage statistics</string>
-    
-    <string-array name="shsorting">
-        <item>A - Z</item>
-        <item>Next episode</item>
-        <item>Favorites (A - Z)</item>
-        <item>Favorites (Next ep.)</item>
-    </string-array>
-    <string-array name="sesorting">
-        <item>Latest first</item>
-        <item>Oldest first</item>
-    </string-array>
-    <string-array name="epsorting">
-        <item>Latest first</item>
-        <item>Oldest first</item>
-        <item>Unwatched first</item>
-        <item>A - Z</item>
-        <item>Z - A</item>
-        <item>Latest first (DVD)</item>
-        <item>Oldest first (DVD)</item>
-    </string-array>
-    
-    <string name="pref_upcominglimit">Upcoming shows within&#8230;</string>
-    <string name="pref_upcominglimitsummary">How far in the future to display upcoming shows</string>
-    <string-array name="upcominglimit">
-        <item>a day</item>
-        <item>3 days</item>
-        <item>a week</item>
-        <item>two weeks</item>
-        <item>a month</item>
-    </string-array>
-
-    <!-- Backup and Restore -->
-    <string name="backup_description"><b>Backup</b> creates a copy of your show database in a file named <b>seriesdatabase</b> in the folder below.\n\nTo <b>Restore</b> make sure this file is in the folder below.\n\nOnly backups with the same or a lower database version as below can be restored.</string>
-    <string name="backup_path"><b>Backup folder</b></string>
-    <string name="backup_version"><b>Database version</b></string>
-    <string name="backup_failed_nosd">Can\'t backup. The backup folder is not available.</string>
-    <string name="backup_inprogress">Backing up database&#8230;</string>
-    <string name="backup_success">Backup successful.</string>
-    <string name="backup_failed">Backup failed.</string>
-    <string name="import_inprogress">Restoring database&#8230;</string>
-    <string name="import_failed_nosd">Can\'t restore backup. The backup folder is not available.</string>
-    <string name="import_failed_nofile">There is no backup file.</string>
-    <string name="import_failed_noread">The backup file is not readable.</string>
-    <string name="dbupgradefailed">Your backup may be too old or empty. Note: Import pre-2.0 backups in a 1.9.x version first.</string>
-    <string name="import_success">Backup successfully restored.</string>
-    <string name="import_failed">Restoring the backup failed.</string>
-    <string name="backup_button">Backup</string>
-    <string name="import_button">Restore</string>
-    <string name="backup_question">This will overwrite the current backup file in the backup folder!</string>
-    <string name="backup_yes">Backup</string>
-    <string name="backup_no">Don\'t Backup</string>
-    <string name="import_question">The current show list will be lost! Make sure the backup file is inside the backup folder.</string>
-    <string name="import_yes">Restore</string>
-    <string name="import_no">Don\'t Restore</string>
-    
-    <!-- Misc -->
-    <string name="widget_label">Next episodes</string>
-    <string name="smallwidget">Next episodes (small)</string>
-    <string name="bigwidget">Next episodes (middle)</string>
-    <string name="largewidget">Next episodes (large)</string>
-    <string name="seasons">Seasons</string>
-    <string name="cancel">Cancel</string>
-    <string name="share">Share</string>
-    
-    <!-- Check Ins -->
-    <string name="checkin">Check in</string>
-    <string name="checkin_hint">Type a message (optional)</string>
-    <string name="paste_episode">Paste episode</string>
-    <string name="checkinsuccess">GetGlue Check-in successful.</string>
-    <string name="checkinfailed">GetGlue Check-in failed. Try disconnecting GetGlue.</string>
-    <string name="getglue_authfailed">GetGlue authentication failed. Try again later.</string>
-    
-    <!-- Share methods -->
-    <string name="menu_markseen_trakt">Mark seen (trakt)</string>
-    <string name="menu_rate_trakt">Rate (trakt)</string>
-    <string name="menu_share_others">Via other apps</string>
-
-    <string name="traktcheckin_cancel">Override</string>
-    <string name="traktcheckin_inprogress">You are already checked into another episode or movie. Either override the previous checkin or wait %s and try again.</string>
-    <string name="traktcheckin_wait">I\'ll wait</string>
-    <string name="oauthmessage">Authenticating SeriesGuide with GetGlue&#8230;</string>
-    <string name="addtocalendar">Add to calendar</string>
-    <string name="addtocalendar_failed">Can not create a calendar event.</string>
-    
-    <string name="username">Username</string> 
-    <string name="email">Email</string>
-    <string name="password">Password</string>
-    <string name="waitplease">A moment, please&#8230;</string>
-    <string name="connect">Connect</string>
-    <string name="disconnect">Disconnect</string>
-    <string name="trakt_success">trakt action successful</string>
-    <string name="trakt_error">Interaction with trakt failed</string>
-    <string name="trakt_decryptfail">password could not be decrypted</string>
-    <string name="trakt_generalerror">Something went wrong. Please check your credentials and try again.</string>
-    <string name="trakt_createaccount">Create new account</string>
-    <string name="trakt_experimental">Only shows added to SeriesGuide are synced. \'Sync to SeriesGuide\' fetches watched episodes from trakt. \'Sync to trakt\' transmits watched episodes from SeriesGuide to trakt.</string>
-    <string name="trakt_synctodevice">Sync to SeriesGuide</string>
-    <string name="trakt_synctotrakt">Sync to trakt.tv</string>
-    <string name="trakt_syncunseen">Sync unseen episodes</string>
-
-    <!-- Welcome dialog -->
-    <string name="welcome_message"><big>Get started</big></string>
-    <string name="welcome_text">Welcome!</string>
-    <string name="welcome_language">Choose the primary content language:</string>
-    <string name="welcome_setuplanguage">Choose language</string>
-    <string name="welcome_setuptrakt">Connect to trakt</string>
-    <string name="welcome_traktmessage">Access your trakt.tv library and friends activity with SeriesGuide:</string>
-    <string name="dismiss">Dismiss</string>
-
-    <string-array name="showfilter_list">
-        <item>All</item>
-        <item>Favorites</item>
-        <item>Unseen/Upcoming</item>
-        <item>Hidden</item>
-    </string-array>
-    
-    <!-- Notifications -->
-    <string name="upcoming_show">%s is coming up</string>
-    <string name="upcoming_episodes">New episodes are coming up</string>
-    <string name="upcoming_show_detailed">%1$s on %2$s</string>
-    <string name="upcoming_display">Select to display upcoming shows</string>
-    <string name="pref_notifications">Notifications</string>
-    <string name="pref_notificationssummary">Notify about favorite shows airing soon</string>
-    
-    <!-- Theme switching -->
-    <string name="pref_theme">App Theme</string>
-    <string name="pref_themesummary">Choose how SeriesGuide is colored</string>
-    <string-array name="themeSelection">
-        <item>SeriesGuide Theme</item>
-        <item>ICS Base Theme</item>
-    </string-array>
-
-    <!-- strings for BETA release -->
-    <string name="download_stable">Download SeriesGuide</string>
-    <string name="betawarning"><b>Heads up!</b> This release is for beta testers only! If you are in doubt download the stable version below.</string>
-
-    <!-- REMOVE before uploading to crowdin -->
-    <string name="app_name">SeriesGuide</string>
-    <string name="helptranslate">Help translate SeriesGuide</string>
-    <string name="imdb">IMDb</string>
-    <string name="tvdb">TVDb</string>
-    <string name="trakt">trakt.tv</string>
-    <string name="getglue">GetGlue</string>
-    <string name="notraktrating">--%</string>
-    <string name="gobreak">Go break things</string>
-    <string name="betamessage"><b>Advanced trakt ratings</b>\n- Support the new trakt 10-heart ratings. Basic Love/Hate rating and UI feedback will come back later.\n\n- Honor theme preference through restarts.\n\n<a href="http://git.io/sgbetachanges">Detailed changelog</a>\n\n</string>
-
-    <string-array name="shsortingData">
-        <item>alphabetic</item>
-        <item>upcoming</item>
-        <item>favorites</item>
-        <item>favoritesupcoming</item>
-    </string-array>
-    <string-array name="sesortingData">
-        <item>latestfirst</item>
-        <item>oldestfirst</item>
-    </string-array>
-    <string-array name="epsortingData">
-        <item>latestfirst</item>
-        <item>oldestfirst</item>
-        <item>unwatchedfirst</item>
-        <item>atoz</item>
-        <item>ztoa</item>
-        <item>dvdlatestfirst</item>
-        <item>dvdoldestfirst</item>
-    </string-array>
-    <string-array name="languages">
-        <item>English</item>
-        <item>čeština</item>
-        <item>Dansk</item>
-        <item>Deutsch</item>
-        <item>Ελληνικά</item>
-        <item>Español</item>
-        <item>Français</item>
-        <item>Hrvatski</item>
-        <item>Italiano</item>
-        <item>Magyar</item>
-        <item>Nederlands</item>
-        <item>Norsk</item>
-        <item>Polski</item>
-        <item>русский язык</item>
-        <item>Português</item>
-        <item>Slovenski</item>
-        <item>Suomeksi</item>
-        <item>Svenska</item>
-        <item>Türkçe</item>
-    </string-array>
-    <string-array name="languageData">
-        <item>en</item>
-        <item>cs</item>
-        <item>da</item>
-        <item>de</item>
-        <item>el</item>
-        <item>es</item>
-        <item>fr</item>
-        <item>hr</item>
-        <item>it</item>
-        <item>hu</item>
-        <item>nl</item>
-        <item>no</item>
-        <item>pl</item>
-        <item>ru</item>
-        <item>pt</item>
-        <item>sl</item>
-        <item>fi</item>
-        <item>sv</item>
-        <item>tr</item>
-    </string-array>
-    <string-array name="numberData">
-        <item>default</item>
-        <item>english</item>
-        <item>englishlower</item>
-    </string-array>
-    <string-array name="numbers">
-        <item>1x01</item>
-        <item>S01E01</item>
-        <item>s01e01</item>
-    </string-array>
-    <string-array name="offsets">
-        <item>-12</item>
-        <item>-11</item>
-        <item>-10</item>
-        <item>-9</item>
-        <item>-8</item>
-        <item>-7</item>
-        <item>-6</item>
-        <item>-5</item>
-        <item>-4</item>
-        <item>-3</item>
-        <item>-2</item>
-        <item>-1</item>
-        <item>0</item>
-        <item>+1</item>
-        <item>+2</item>
-        <item>+3</item>
-        <item>+4</item>
-        <item>+5</item>
-        <item>+6</item>
-        <item>+7</item>
-        <item>+8</item>
-        <item>+9</item>
-        <item>+10</item>
-        <item>+11</item>
-        <item>+12</item>
-        <item>+13</item>
-    </string-array>
-    <string-array name="offsetData">
-        <item>-12</item>
-        <item>-11</item>
-        <item>-10</item>
-        <item>-9</item>
-        <item>-8</item>
-        <item>-7</item>
-        <item>-6</item>
-        <item>-5</item>
-        <item>-4</item>
-        <item>-3</item>
-        <item>-2</item>
-        <item>-1</item>
-        <item>0</item>
-        <item>1</item>
-        <item>2</item>
-        <item>3</item>
-        <item>4</item>
-        <item>5</item>
-        <item>6</item>
-        <item>7</item>
-        <item>8</item>
-        <item>9</item>
-        <item>10</item>
-        <item>11</item>
-        <item>12</item>
-        <item>13</item>
-    </string-array>
-    <string-array name="upcominglimitData">
-        <item>1</item>
-        <item>3</item>
-        <item>7</item>
-        <item>14</item>
-        <item>30</item>
-    </string-array>
-    <string-array name="themeSelectionData">
-        <item>0</item>
-        <item>1</item>
-    </string-array>
-
-=======
 ﻿<?xml version="1.0" encoding="utf-8"?>
 <resources>
 
@@ -861,7 +358,7 @@
     <string name="betawarning"><b>Heads up!</b> This release is for beta testers only! If you are in doubt download the stable version below.</string>
 
     <!-- REMOVE before uploading to crowdin -->
-    <string name="app_name">SeriesGuide beta</string>
+    <string name="app_name">SeriesGuide</string>
     <string name="helptranslate">Help translate SeriesGuide</string>
     <string name="imdb">IMDb</string>
     <string name="tvdb">TVDb</string>
@@ -1010,5 +507,4 @@
         <item>1</item>
     </string-array>
 
->>>>>>> 553b10e6
 </resources>