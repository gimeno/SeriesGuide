<?xml version="1.0" encoding="utf-8"?>
<resources>

    <dimen name="layout_padding">10dp</dimen>
    <dimen name="inline_padding">4dp</dimen>
    <dimen name="default_padding">8dp</dimen>
    <dimen name="large_padding">16dp</dimen>
    <dimen name="item_padding">2dp</dimen>
    <dimen name="text_size_xsmall">12sp</dimen>
    <dimen name="text_size_small">14sp</dimen>
    <dimen name="text_size_xmedium">16sp</dimen>
    <dimen name="text_size_medium">18sp</dimen>
    <dimen name="text_size_large">22sp</dimen>
    <dimen name="text_size_ultralarge">32sp</dimen>
    <dimen name="text_size_hyperlarge">72sp</dimen>
    <dimen name="widget_item_width">28dp</dimen>
    <dimen name="widget_margin">5dp</dimen>
    <dimen name="widget_paddingTop">8dp</dimen>
    <dimen name="widget_paddingRight">3dp</dimen>
    <dimen name="widget_paddingBottom">8dp</dimen>
    <dimen name="widget_paddingLeft">8dp</dimen>
    <dimen name="widget_poster_width">25dp</dimen>
    <dimen name="widget_text_small">11sp</dimen>
    <dimen name="widget_text_middle">12sp</dimen>
    <dimen name="widget_text_large">13sp</dimen>
    <dimen name="showgrid_padding">8dp</dimen>
    <dimen name="showgrid_columnWidth">290dp</dimen>
    <dimen name="showgrid_spacing">0dp</dimen>
    <dimen name="imagecontainer_height">180dp</dimen>
<<<<<<< HEAD
    <dimen name="slidingmenu_width">240dp</dimen>
    <dimen name="movie_item_height">284dp</dimen>
=======
    <dimen name="slidingmenu_width">200dp</dimen>
    <dimen name="movie_item_height">282dp</dimen>
>>>>>>> 7230b4bf
    <dimen name="show_poster_width">128dp</dimen>
    <dimen name="show_poster_height">192dp</dimen>

    <integer name="animation_duration">400</integer>

</resources><|MERGE_RESOLUTION|>--- conflicted
+++ resolved
@@ -27,13 +27,8 @@
     <dimen name="showgrid_columnWidth">290dp</dimen>
     <dimen name="showgrid_spacing">0dp</dimen>
     <dimen name="imagecontainer_height">180dp</dimen>
-<<<<<<< HEAD
-    <dimen name="slidingmenu_width">240dp</dimen>
+    <dimen name="slidingmenu_width">200dp</dimen>
     <dimen name="movie_item_height">284dp</dimen>
-=======
-    <dimen name="slidingmenu_width">200dp</dimen>
-    <dimen name="movie_item_height">282dp</dimen>
->>>>>>> 7230b4bf
     <dimen name="show_poster_width">128dp</dimen>
     <dimen name="show_poster_height">192dp</dimen>
 
