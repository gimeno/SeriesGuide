--- conflicted
+++ resolved
@@ -21,19 +21,12 @@
     <ImageView
         android:id="@+id/poster"
         android:layout_width="60dp"
-<<<<<<< HEAD
-        android:layout_height="wrap_content"
-=======
         android:layout_height="90dp"
->>>>>>> daab4b11
         android:layout_alignParentTop="true"
         android:layout_marginRight="@dimen/body_padding"
         android:layout_toRightOf="@+id/watchedBoxUpcoming"
         android:contentDescription="@string/description_poster"
-<<<<<<< HEAD
-=======
         android:scaleType="fitCenter"
->>>>>>> daab4b11
         android:src="@drawable/show_generic" />
 
     <LinearLayout
