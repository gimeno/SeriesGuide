--- conflicted
+++ resolved
@@ -13,11 +13,7 @@
         android:title="@string/backup" >
         <intent
             android:targetClass="com.battlelancer.seriesguide.ui.BackupDeleteActivity"
-<<<<<<< HEAD
-            android:targetPackage="com.battlelancer.seriesguide" />
-=======
             android:targetPackage="@string/package_name" />
->>>>>>> 992411ae
     </Preference>
 
     <ListPreference
