<?xml version="1.0" encoding="utf-8"?>
<resources>

<<<<<<< HEAD
    <style name="CenteredColumn">
        <item name="android:layout_width">500dp</item>
        <item name="android:layout_height">match_parent</item>
        <item name="android:layout_gravity">center</item>
    </style>

    <style name="Dialog">
        <item name="android:layout_width">match_parent</item>
        <item name="android:layout_height">400dp</item>
    </style>
=======
	<style name="CenteredColumn">
		<item name="android:layout_width">500dp</item>
		<item name="android:layout_height">match_parent</item>
		<item name="android:layout_gravity">center</item>
	</style>

	<style name="Dialog">
		<item name="android:layout_width">match_parent</item>
		<item name="android:layout_height">400dp</item>
	</style>
>>>>>>> daab4b11

</resources><|MERGE_RESOLUTION|>--- conflicted
+++ resolved
@@ -1,18 +1,6 @@
 <?xml version="1.0" encoding="utf-8"?>
 <resources>
 
-<<<<<<< HEAD
-    <style name="CenteredColumn">
-        <item name="android:layout_width">500dp</item>
-        <item name="android:layout_height">match_parent</item>
-        <item name="android:layout_gravity">center</item>
-    </style>
-
-    <style name="Dialog">
-        <item name="android:layout_width">match_parent</item>
-        <item name="android:layout_height">400dp</item>
-    </style>
-=======
 	<style name="CenteredColumn">
 		<item name="android:layout_width">500dp</item>
 		<item name="android:layout_height">match_parent</item>
@@ -23,6 +11,5 @@
 		<item name="android:layout_width">match_parent</item>
 		<item name="android:layout_height">400dp</item>
 	</style>
->>>>>>> daab4b11
 
 </resources>