--- conflicted
+++ resolved
@@ -1,41 +1,34 @@
-package com.jakewharton.trakt.enumerations;
-
-<<<<<<< HEAD
-import com.jakewharton.trakt.TraktEnumeration;
-
-import java.util.HashMap;
-import java.util.Map;
-=======
-import java.util.HashMap;
-import java.util.Map;
-import com.jakewharton.trakt.TraktEnumeration;
->>>>>>> 4e8c3b48
-
-public enum ListPrivacy implements TraktEnumeration {
-    Public("public"),
-    Friends("friends"),
-    Private("private");
-
-    private final String value;
-
-    private ListPrivacy(String value) {
-        this.value = value;
-    }
-
-    @Override
-    public String toString() {
-        return this.value;
-    }
-
-    private static final Map<String, ListPrivacy> STRING_MAPPING = new HashMap<String, ListPrivacy>();
-
-    static {
-        for (ListPrivacy via : ListPrivacy.values()) {
-            STRING_MAPPING.put(via.toString().toUpperCase(), via);
-        }
-    }
-
-    public static ListPrivacy fromValue(String value) {
-        return STRING_MAPPING.get(value.toUpperCase());
-    }
-}+package com.jakewharton.trakt.enumerations;
+
+import java.util.HashMap;
+import java.util.Map;
+import com.jakewharton.trakt.TraktEnumeration;
+
+public enum ListPrivacy implements TraktEnumeration {
+    Public("public"),
+    Friends("friends"),
+    Private("private");
+
+    private final String value;
+
+    private ListPrivacy(String value) {
+        this.value = value;
+    }
+
+    @Override
+    public String toString() {
+        return this.value;
+    }
+
+    private static final Map<String, ListPrivacy> STRING_MAPPING = new HashMap<String, ListPrivacy>();
+
+    static {
+        for (ListPrivacy via : ListPrivacy.values()) {
+            STRING_MAPPING.put(via.toString().toUpperCase(), via);
+        }
+    }
+
+    public static ListPrivacy fromValue(String value) {
+        return STRING_MAPPING.get(value.toUpperCase());
+    }
+}