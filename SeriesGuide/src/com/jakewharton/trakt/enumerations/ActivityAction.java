package com.jakewharton.trakt.enumerations;

<<<<<<< HEAD
import com.jakewharton.trakt.TraktEnumeration;

import java.util.HashMap;
import java.util.Map;
=======
import java.util.HashMap;
import java.util.Map;
import com.jakewharton.trakt.TraktEnumeration;
>>>>>>> 4e8c3b48

public enum ActivityAction implements TraktEnumeration {
    All("all"),
    Watching("watching"),
    Scrobble("scrobble"),
    Checkin("checkin"),
    Seen("seen"),
    Collection("collection"),
    Rating("rating"),
    Watchlist("watchlist"),
    Shout("shout"),
    Created("created"),
    ItemAdded("item_added");

    private final String value;

    private ActivityAction(String value) {
        this.value = value;
    }

    @Override
    public String toString() {
        return this.value;
    }

    private static final Map<String, ActivityAction> STRING_MAPPING = new HashMap<String, ActivityAction>();

    static {
        for (ActivityAction via : ActivityAction.values()) {
            STRING_MAPPING.put(via.toString().toUpperCase(), via);
        }
    }

    public static ActivityAction fromValue(String value) {
        return STRING_MAPPING.get(value.toUpperCase());
    }
}<|MERGE_RESOLUTION|>--- conflicted
+++ resolved
@@ -1,49 +1,42 @@
-package com.jakewharton.trakt.enumerations;
-
-<<<<<<< HEAD
-import com.jakewharton.trakt.TraktEnumeration;
-
-import java.util.HashMap;
-import java.util.Map;
-=======
-import java.util.HashMap;
-import java.util.Map;
-import com.jakewharton.trakt.TraktEnumeration;
->>>>>>> 4e8c3b48
-
-public enum ActivityAction implements TraktEnumeration {
-    All("all"),
-    Watching("watching"),
-    Scrobble("scrobble"),
-    Checkin("checkin"),
-    Seen("seen"),
-    Collection("collection"),
-    Rating("rating"),
-    Watchlist("watchlist"),
-    Shout("shout"),
-    Created("created"),
-    ItemAdded("item_added");
-
-    private final String value;
-
-    private ActivityAction(String value) {
-        this.value = value;
-    }
-
-    @Override
-    public String toString() {
-        return this.value;
-    }
-
-    private static final Map<String, ActivityAction> STRING_MAPPING = new HashMap<String, ActivityAction>();
-
-    static {
-        for (ActivityAction via : ActivityAction.values()) {
-            STRING_MAPPING.put(via.toString().toUpperCase(), via);
-        }
-    }
-
-    public static ActivityAction fromValue(String value) {
-        return STRING_MAPPING.get(value.toUpperCase());
-    }
-}+package com.jakewharton.trakt.enumerations;
+
+import java.util.HashMap;
+import java.util.Map;
+import com.jakewharton.trakt.TraktEnumeration;
+
+public enum ActivityAction implements TraktEnumeration {
+    All("all"),
+    Watching("watching"),
+    Scrobble("scrobble"),
+    Checkin("checkin"),
+    Seen("seen"),
+    Collection("collection"),
+    Rating("rating"),
+    Watchlist("watchlist"),
+    Shout("shout"),
+    Created("created"),
+    ItemAdded("item_added");
+
+    private final String value;
+
+    private ActivityAction(String value) {
+        this.value = value;
+    }
+
+    @Override
+    public String toString() {
+        return this.value;
+    }
+
+    private static final Map<String, ActivityAction> STRING_MAPPING = new HashMap<String, ActivityAction>();
+
+    static {
+        for (ActivityAction via : ActivityAction.values()) {
+            STRING_MAPPING.put(via.toString().toUpperCase(), via);
+        }
+    }
+
+    public static ActivityAction fromValue(String value) {
+        return STRING_MAPPING.get(value.toUpperCase());
+    }
+}