
package com.battlelancer.seriesguide.ui;

<<<<<<< HEAD
import com.battlelancer.seriesguide.beta.R;
=======
import com.battlelancer.seriesguide.R;
import com.battlelancer.seriesguide.util.AnalyticsUtils;
>>>>>>> c0fc1f27
import com.battlelancer.seriesguide.util.ShareUtils.TraktCredentialsDialogFragment;

import android.content.Intent;
import android.os.Bundle;
import android.support.v4.app.DialogFragment;
import android.support.v4.app.FragmentTransaction;
import android.view.LayoutInflater;
import android.view.View;
import android.view.View.OnClickListener;
import android.view.ViewGroup;

public class WelcomeDialogFragment extends DialogFragment {

    private static final String TAG = "WelcomeDialogFragment";

    public void fireTrackerEvent(String label) {
        AnalyticsUtils.getInstance(getActivity()).trackEvent(TAG, "Click", label, 0);
    }

    public static WelcomeDialogFragment newInstance() {
        WelcomeDialogFragment f = new WelcomeDialogFragment();
        return f;
    }

    @Override
    public void onCreate(Bundle savedInstanceState) {
        super.onCreate(savedInstanceState);
        setStyle(STYLE_NO_TITLE, 0);
    }

    @Override
    public View onCreateView(LayoutInflater inflater, ViewGroup container, Bundle savedInstanceState) {
        View v = inflater.inflate(R.layout.welcome_dialog, container, false);
        v.findViewById(R.id.welcome_setuptrakt).setOnClickListener(new OnClickListener() {
            @Override
            public void onClick(View v) {
                fireTrackerEvent("Setup trakt account");
                TraktCredentialsDialogFragment newFragment = TraktCredentialsDialogFragment
                        .newInstance();
                FragmentTransaction ft = getFragmentManager().beginTransaction();
                newFragment.show(ft, "traktdialog");
            }
        });
        v.findViewById(R.id.welcome_add).setOnClickListener(new OnClickListener() {
            @Override
            public void onClick(View v) {
                fireTrackerEvent("Start adding shows");
                Intent i = new Intent(getActivity(), AddActivity.class);
                startActivity(i);
                dismiss();
            }
        });
        return v;
    }
}
<|MERGE_RESOLUTION|>--- conflicted
+++ resolved
@@ -1,64 +1,60 @@
-
-package com.battlelancer.seriesguide.ui;
-
-<<<<<<< HEAD
-import com.battlelancer.seriesguide.beta.R;
-=======
-import com.battlelancer.seriesguide.R;
-import com.battlelancer.seriesguide.util.AnalyticsUtils;
->>>>>>> c0fc1f27
-import com.battlelancer.seriesguide.util.ShareUtils.TraktCredentialsDialogFragment;
-
-import android.content.Intent;
-import android.os.Bundle;
-import android.support.v4.app.DialogFragment;
-import android.support.v4.app.FragmentTransaction;
-import android.view.LayoutInflater;
-import android.view.View;
-import android.view.View.OnClickListener;
-import android.view.ViewGroup;
-
-public class WelcomeDialogFragment extends DialogFragment {
-
-    private static final String TAG = "WelcomeDialogFragment";
-
-    public void fireTrackerEvent(String label) {
-        AnalyticsUtils.getInstance(getActivity()).trackEvent(TAG, "Click", label, 0);
-    }
-
-    public static WelcomeDialogFragment newInstance() {
-        WelcomeDialogFragment f = new WelcomeDialogFragment();
-        return f;
-    }
-
-    @Override
-    public void onCreate(Bundle savedInstanceState) {
-        super.onCreate(savedInstanceState);
-        setStyle(STYLE_NO_TITLE, 0);
-    }
-
-    @Override
-    public View onCreateView(LayoutInflater inflater, ViewGroup container, Bundle savedInstanceState) {
-        View v = inflater.inflate(R.layout.welcome_dialog, container, false);
-        v.findViewById(R.id.welcome_setuptrakt).setOnClickListener(new OnClickListener() {
-            @Override
-            public void onClick(View v) {
-                fireTrackerEvent("Setup trakt account");
-                TraktCredentialsDialogFragment newFragment = TraktCredentialsDialogFragment
-                        .newInstance();
-                FragmentTransaction ft = getFragmentManager().beginTransaction();
-                newFragment.show(ft, "traktdialog");
-            }
-        });
-        v.findViewById(R.id.welcome_add).setOnClickListener(new OnClickListener() {
-            @Override
-            public void onClick(View v) {
-                fireTrackerEvent("Start adding shows");
-                Intent i = new Intent(getActivity(), AddActivity.class);
-                startActivity(i);
-                dismiss();
-            }
-        });
-        return v;
-    }
-}
+
+package com.battlelancer.seriesguide.ui;
+
+import com.battlelancer.seriesguide.beta.R;
+import com.battlelancer.seriesguide.util.AnalyticsUtils;
+import com.battlelancer.seriesguide.util.ShareUtils.TraktCredentialsDialogFragment;
+
+import android.content.Intent;
+import android.os.Bundle;
+import android.support.v4.app.DialogFragment;
+import android.support.v4.app.FragmentTransaction;
+import android.view.LayoutInflater;
+import android.view.View;
+import android.view.View.OnClickListener;
+import android.view.ViewGroup;
+
+public class WelcomeDialogFragment extends DialogFragment {
+
+    private static final String TAG = "WelcomeDialogFragment";
+
+    public void fireTrackerEvent(String label) {
+        AnalyticsUtils.getInstance(getActivity()).trackEvent(TAG, "Click", label, 0);
+    }
+
+    public static WelcomeDialogFragment newInstance() {
+        WelcomeDialogFragment f = new WelcomeDialogFragment();
+        return f;
+    }
+
+    @Override
+    public void onCreate(Bundle savedInstanceState) {
+        super.onCreate(savedInstanceState);
+        setStyle(STYLE_NO_TITLE, 0);
+    }
+
+    @Override
+    public View onCreateView(LayoutInflater inflater, ViewGroup container, Bundle savedInstanceState) {
+        View v = inflater.inflate(R.layout.welcome_dialog, container, false);
+        v.findViewById(R.id.welcome_setuptrakt).setOnClickListener(new OnClickListener() {
+            @Override
+            public void onClick(View v) {
+                fireTrackerEvent("Setup trakt account");
+                TraktCredentialsDialogFragment newFragment = TraktCredentialsDialogFragment
+                        .newInstance();
+                FragmentTransaction ft = getFragmentManager().beginTransaction();
+                newFragment.show(ft, "traktdialog");
+            }
+        });
+        v.findViewById(R.id.welcome_add).setOnClickListener(new OnClickListener() {
+            @Override
+            public void onClick(View v) {
+                fireTrackerEvent("Start adding shows");
+                Intent i = new Intent(getActivity(), AddActivity.class);
+                startActivity(i);
+                dismiss();
+            }
+        });
+        return v;
+    }
+}