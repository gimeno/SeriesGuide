--- conflicted
+++ resolved
@@ -1,164 +1,160 @@
-
-package com.battlelancer.seriesguide.ui;
-
-import com.battlelancer.seriesguide.beta.R;
-import com.battlelancer.seriesguide.Constants;
-<<<<<<< HEAD
-=======
-import com.battlelancer.seriesguide.R;
-import com.battlelancer.seriesguide.items.Episode;
->>>>>>> c0fc1f27
-import com.battlelancer.seriesguide.provider.SeriesContract.Episodes;
-import com.battlelancer.seriesguide.provider.SeriesContract.Seasons;
-import com.battlelancer.seriesguide.provider.SeriesContract.Shows;
-import com.battlelancer.seriesguide.util.Utils;
-import com.battlelancer.thetvdbapi.ImageCache;
-import com.viewpagerindicator.TitlePageIndicator;
-import com.viewpagerindicator.TitleProvider;
-
-import android.content.SharedPreferences;
-import android.database.Cursor;
-import android.graphics.Bitmap;
-import android.graphics.drawable.BitmapDrawable;
-import android.os.Bundle;
-import android.preference.PreferenceManager;
-import android.support.v4.app.ActionBar;
-import android.support.v4.app.Fragment;
-import android.support.v4.app.FragmentManager;
-import android.support.v4.app.FragmentStatePagerAdapter;
-import android.support.v4.view.ViewPager;
-import android.widget.ImageView;
-
-import java.util.ArrayList;
-import java.util.List;
-
-public class EpisodeDetailsActivity extends BaseActivity {
-    protected static final String TAG = "EpisodeDetailsActivity";
-
-    private EpisodePagerAdapter mAdapter;
-
-    private ViewPager mPager;
-
-    /**
-     * Data which has to be passed when creating this activity. All Bundle
-     * extras are strings.
-     */
-    public interface InitBundle {
-        String EPISODE_ID = "episode_id";
-    }
-
-    @Override
-    protected void onCreate(Bundle savedInstanceState) {
-        super.onCreate(savedInstanceState);
-        setContentView(R.layout.episode_pager);
-
-        final ActionBar actionBar = getSupportActionBar();
-        // ABS 4
-        // actionBar.setHomeButtonEnabled(true);
-        actionBar.setDisplayShowTitleEnabled(true);
-
-        List<Episode> episodes = new ArrayList<Episode>();
-        String episodeId = getIntent().getExtras().getString(InitBundle.EPISODE_ID);
-        int startPosition = 0;
-
-        // Lookup show and season of episode
-        Cursor episode = getContentResolver().query(Episodes.buildEpisodeWithShowUri(episodeId),
-                new String[] {
-                        Seasons.REF_SEASON_ID, Shows.POSTER, Shows.TITLE, Episodes.SEASON
-                }, null, null, null);
-
-        if (episode != null && episode.moveToFirst()) {
-            // display show name as title, season as subtitle
-            setTitle(episode.getString(2));
-            actionBar.setTitle(episode.getString(2));
-            actionBar.setSubtitle(Utils.getSeasonString(this, episode.getString(3)));
-
-            // set show poster as background
-            String posterPath = episode.getString(1);
-            if (Utils.isFroyoOrHigher()) {
-                // using alpha seems not to work on eclair, so only set
-                // a background on froyo+ then
-                final ImageView background = (ImageView) findViewById(R.id.background);
-                Bitmap bg = ImageCache.getInstance(this).get(posterPath);
-                if (bg != null) {
-                    BitmapDrawable drawable = new BitmapDrawable(getResources(), bg);
-                    drawable.setAlpha(50);
-                    background.setImageDrawable(drawable);
-                }
-            }
-
-            // get episode sorting
-            Constants.EpisodeSorting sorting = Utils.getEpisodeSorting(this);
-
-            // lookup episodes of season
-            String seasonId = episode.getString(0);
-            Cursor episodeCursor = getContentResolver().query(
-                    Episodes.buildEpisodesOfSeasonUri(seasonId), new String[] {
-                            Episodes._ID, Episodes.NUMBER, Episodes.SEASON
-                    }, null, null, sorting.query());
-
-            if (episodeCursor != null) {
-                int i = 0;
-                while (episodeCursor.moveToNext()) {
-                    Episode ep = new Episode();
-                    String curEpisodeId = episodeCursor.getString(0);
-                    // look for episode to show initially
-                    if (curEpisodeId.equalsIgnoreCase(episodeId)) {
-                        startPosition = i;
-                    }
-                    ep.setId(curEpisodeId);
-                    ep.setNumber(episodeCursor.getString(1));
-                    ep.setSeason(episodeCursor.getString(2));
-                    episodes.add(ep);
-                    i++;
-                }
-            }
-
-            episodeCursor.close();
-            episode.close();
-        }
-
-        SharedPreferences prefs = PreferenceManager
-                .getDefaultSharedPreferences(getApplicationContext());
-
-        mAdapter = new EpisodePagerAdapter(getSupportFragmentManager(), episodes, prefs);
-
-        mPager = (ViewPager) findViewById(R.id.pager);
-        mPager.setAdapter(mAdapter);
-
-        TitlePageIndicator indicator = (TitlePageIndicator) findViewById(R.id.indicator);
-        indicator.setViewPager(mPager, startPosition);
-    }
-
-    public static class EpisodePagerAdapter extends FragmentStatePagerAdapter implements
-            TitleProvider {
-
-        private List<Episode> mEpisodes;
-
-        private SharedPreferences mPrefs;
-
-        public EpisodePagerAdapter(FragmentManager fm, List<Episode> episodes,
-                SharedPreferences prefs) {
-            super(fm);
-            mEpisodes = episodes;
-            mPrefs = prefs;
-        }
-
-        @Override
-        public Fragment getItem(int position) {
-            return EpisodeDetailsFragment.newInstance(mEpisodes.get(position).getId(), false);
-        }
-
-        @Override
-        public int getCount() {
-            return mEpisodes.size();
-        }
-
-        @Override
-        public String getTitle(int position) {
-            Episode episode = mEpisodes.get(position);
-            return Utils.getEpisodeNumber(mPrefs, episode.getSeason(), episode.getNumber());
-        }
-
-    }
-}
+
+package com.battlelancer.seriesguide.ui;
+
+import com.battlelancer.seriesguide.beta.R;
+import com.battlelancer.seriesguide.Constants;
+import com.battlelancer.seriesguide.items.Episode;
+import com.battlelancer.seriesguide.provider.SeriesContract.Episodes;
+import com.battlelancer.seriesguide.provider.SeriesContract.Seasons;
+import com.battlelancer.seriesguide.provider.SeriesContract.Shows;
+import com.battlelancer.seriesguide.util.Utils;
+import com.battlelancer.thetvdbapi.ImageCache;
+import com.viewpagerindicator.TitlePageIndicator;
+import com.viewpagerindicator.TitleProvider;
+
+import android.content.SharedPreferences;
+import android.database.Cursor;
+import android.graphics.Bitmap;
+import android.graphics.drawable.BitmapDrawable;
+import android.os.Bundle;
+import android.preference.PreferenceManager;
+import android.support.v4.app.ActionBar;
+import android.support.v4.app.Fragment;
+import android.support.v4.app.FragmentManager;
+import android.support.v4.app.FragmentStatePagerAdapter;
+import android.support.v4.view.ViewPager;
+import android.widget.ImageView;
+
+import java.util.ArrayList;
+import java.util.List;
+
+public class EpisodeDetailsActivity extends BaseActivity {
+    protected static final String TAG = "EpisodeDetailsActivity";
+
+    private EpisodePagerAdapter mAdapter;
+
+    private ViewPager mPager;
+
+    /**
+     * Data which has to be passed when creating this activity. All Bundle
+     * extras are strings.
+     */
+    public interface InitBundle {
+        String EPISODE_ID = "episode_id";
+    }
+
+    @Override
+    protected void onCreate(Bundle savedInstanceState) {
+        super.onCreate(savedInstanceState);
+        setContentView(R.layout.episode_pager);
+
+        final ActionBar actionBar = getSupportActionBar();
+        // ABS 4
+        // actionBar.setHomeButtonEnabled(true);
+        actionBar.setDisplayShowTitleEnabled(true);
+
+        List<Episode> episodes = new ArrayList<Episode>();
+        String episodeId = getIntent().getExtras().getString(InitBundle.EPISODE_ID);
+        int startPosition = 0;
+
+        // Lookup show and season of episode
+        Cursor episode = getContentResolver().query(Episodes.buildEpisodeWithShowUri(episodeId),
+                new String[] {
+                        Seasons.REF_SEASON_ID, Shows.POSTER, Shows.TITLE, Episodes.SEASON
+                }, null, null, null);
+
+        if (episode != null && episode.moveToFirst()) {
+            // display show name as title, season as subtitle
+            setTitle(episode.getString(2));
+            actionBar.setTitle(episode.getString(2));
+            actionBar.setSubtitle(Utils.getSeasonString(this, episode.getString(3)));
+
+            // set show poster as background
+            String posterPath = episode.getString(1);
+            if (Utils.isFroyoOrHigher()) {
+                // using alpha seems not to work on eclair, so only set
+                // a background on froyo+ then
+                final ImageView background = (ImageView) findViewById(R.id.background);
+                Bitmap bg = ImageCache.getInstance(this).get(posterPath);
+                if (bg != null) {
+                    BitmapDrawable drawable = new BitmapDrawable(getResources(), bg);
+                    drawable.setAlpha(50);
+                    background.setImageDrawable(drawable);
+                }
+            }
+
+            // get episode sorting
+            Constants.EpisodeSorting sorting = Utils.getEpisodeSorting(this);
+
+            // lookup episodes of season
+            String seasonId = episode.getString(0);
+            Cursor episodeCursor = getContentResolver().query(
+                    Episodes.buildEpisodesOfSeasonUri(seasonId), new String[] {
+                            Episodes._ID, Episodes.NUMBER, Episodes.SEASON
+                    }, null, null, sorting.query());
+
+            if (episodeCursor != null) {
+                int i = 0;
+                while (episodeCursor.moveToNext()) {
+                    Episode ep = new Episode();
+                    String curEpisodeId = episodeCursor.getString(0);
+                    // look for episode to show initially
+                    if (curEpisodeId.equalsIgnoreCase(episodeId)) {
+                        startPosition = i;
+                    }
+                    ep.setId(curEpisodeId);
+                    ep.setNumber(episodeCursor.getString(1));
+                    ep.setSeason(episodeCursor.getString(2));
+                    episodes.add(ep);
+                    i++;
+                }
+            }
+
+            episodeCursor.close();
+            episode.close();
+        }
+
+        SharedPreferences prefs = PreferenceManager
+                .getDefaultSharedPreferences(getApplicationContext());
+
+        mAdapter = new EpisodePagerAdapter(getSupportFragmentManager(), episodes, prefs);
+
+        mPager = (ViewPager) findViewById(R.id.pager);
+        mPager.setAdapter(mAdapter);
+
+        TitlePageIndicator indicator = (TitlePageIndicator) findViewById(R.id.indicator);
+        indicator.setViewPager(mPager, startPosition);
+    }
+
+    public static class EpisodePagerAdapter extends FragmentStatePagerAdapter implements
+            TitleProvider {
+
+        private List<Episode> mEpisodes;
+
+        private SharedPreferences mPrefs;
+
+        public EpisodePagerAdapter(FragmentManager fm, List<Episode> episodes,
+                SharedPreferences prefs) {
+            super(fm);
+            mEpisodes = episodes;
+            mPrefs = prefs;
+        }
+
+        @Override
+        public Fragment getItem(int position) {
+            return EpisodeDetailsFragment.newInstance(mEpisodes.get(position).getId(), false);
+        }
+
+        @Override
+        public int getCount() {
+            return mEpisodes.size();
+        }
+
+        @Override
+        public String getTitle(int position) {
+            Episode episode = mEpisodes.get(position);
+            return Utils.getEpisodeNumber(mPrefs, episode.getSeason(), episode.getNumber());
+        }
+
+    }
+}