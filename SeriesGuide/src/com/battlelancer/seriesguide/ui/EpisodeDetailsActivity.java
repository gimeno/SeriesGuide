--- conflicted
+++ resolved
@@ -12,10 +12,6 @@
 import com.battlelancer.seriesguide.util.Utils;
 import com.battlelancer.thetvdbapi.ImageCache;
 import com.viewpagerindicator.TitlePageIndicator;
-<<<<<<< HEAD
-import com.viewpagerindicator.TitleProvider;
-=======
->>>>>>> 49e94a37
 
 import android.content.SharedPreferences;
 import android.database.Cursor;
@@ -134,12 +130,7 @@
                 R.anim.fragment_slide_right_exit);
     }
 
-<<<<<<< HEAD
-    public static class EpisodePagerAdapter extends FragmentStatePagerAdapter implements
-            TitleProvider {
-=======
     public static class EpisodePagerAdapter extends FragmentStatePagerAdapter {
->>>>>>> 49e94a37
 
         private List<Episode> mEpisodes;
 
@@ -163,11 +154,7 @@
         }
 
         @Override
-<<<<<<< HEAD
-        public String getTitle(int position) {
-=======
         public CharSequence getPageTitle(int position) {
->>>>>>> 49e94a37
             Episode episode = mEpisodes.get(position);
             return Utils.getEpisodeNumber(mPrefs, episode.seasonNumber, episode.episodeNumber);
         }
