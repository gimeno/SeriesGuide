--- conflicted
+++ resolved
@@ -1,4 +1,3 @@
-<<<<<<< HEAD
 
 package com.battlelancer.seriesguide.ui;
 
@@ -6,172 +5,6 @@
 import com.actionbarsherlock.view.Window;
 import com.battlelancer.seriesguide.Constants;
 import com.battlelancer.seriesguide.R;
-import com.battlelancer.seriesguide.items.Episode;
-import com.battlelancer.seriesguide.provider.SeriesContract.Episodes;
-import com.battlelancer.seriesguide.provider.SeriesContract.Seasons;
-import com.battlelancer.seriesguide.provider.SeriesContract.Shows;
-import com.battlelancer.seriesguide.util.Utils;
-import com.battlelancer.thetvdbapi.ImageCache;
-import com.viewpagerindicator.TitlePageIndicator;
-import com.viewpagerindicator.TitleProvider;
-
-import android.content.SharedPreferences;
-import android.database.Cursor;
-import android.graphics.Bitmap;
-import android.graphics.drawable.BitmapDrawable;
-import android.os.Bundle;
-import android.preference.PreferenceManager;
-import android.support.v4.app.Fragment;
-import android.support.v4.app.FragmentManager;
-import android.support.v4.app.FragmentStatePagerAdapter;
-import android.support.v4.view.ViewPager;
-import android.widget.ImageView;
-
-import java.util.ArrayList;
-import java.util.List;
-
-public class EpisodeDetailsActivity extends BaseActivity {
-    protected static final String TAG = "EpisodeDetailsActivity";
-
-    private EpisodePagerAdapter mAdapter;
-
-    private ViewPager mPager;
-
-    /**
-     * Data which has to be passed when creating this activity. All Bundle
-     * extras are integer.
-     */
-    public interface InitBundle {
-        String EPISODE_TVDBID = "episode_tvdbid";
-    }
-
-    @Override
-    protected void onCreate(Bundle savedInstanceState) {
-        requestWindowFeature(Window.FEATURE_ACTION_BAR_OVERLAY);
-        super.onCreate(savedInstanceState);
-        setContentView(R.layout.episode_pager);
-
-        final ActionBar actionBar = getSupportActionBar();
-        actionBar.setHomeButtonEnabled(true);
-        actionBar.setDisplayShowTitleEnabled(false);
-
-        List<Episode> episodes = new ArrayList<Episode>();
-        int episodeId = getIntent().getIntExtra(InitBundle.EPISODE_TVDBID, 0);
-        int startPosition = 0;
-
-        // Lookup show and season of episode
-        final Cursor episode = getContentResolver().query(
-                Episodes.buildEpisodeWithShowUri(String.valueOf(episodeId)), new String[] {
-                        Seasons.REF_SEASON_ID, Shows.POSTER
-                }, null, null, null);
-
-        if (episode == null || !episode.moveToFirst()) {
-            // nothing to display
-            finish();
-        }
-
-        // set show poster as background
-        final String posterPath = episode.getString(1);
-        if (Utils.isFroyoOrHigher()) {
-            // using alpha seems not to work on eclair, so only set
-            // a background on froyo+ then
-            final ImageView background = (ImageView) findViewById(R.id.background);
-            Bitmap bg = ImageCache.getInstance(this).get(posterPath);
-            if (bg != null) {
-                BitmapDrawable drawable = new BitmapDrawable(getResources(), bg);
-                drawable.setAlpha(50);
-                background.setImageDrawable(drawable);
-            }
-        }
-
-        // lookup episodes of season
-        final String seasonId = episode.getString(0);
-        Constants.EpisodeSorting sorting = Utils.getEpisodeSorting(this);
-
-        Cursor episodeCursor = getContentResolver().query(
-                Episodes.buildEpisodesOfSeasonUri(seasonId), new String[] {
-                        Episodes._ID, Episodes.NUMBER, Episodes.SEASON
-                }, null, null, sorting.query());
-
-        if (episodeCursor != null) {
-            int i = 0;
-            while (episodeCursor.moveToNext()) {
-                Episode ep = new Episode();
-                int curEpisodeId = episodeCursor.getInt(0);
-                // look for episode to show initially
-                if (curEpisodeId == episodeId) {
-                    startPosition = i;
-                }
-                ep.episodeId = curEpisodeId;
-                ep.episodeNumber = episodeCursor.getInt(1);
-                ep.seasonNumber = episodeCursor.getInt(2);
-                episodes.add(ep);
-                i++;
-            }
-            episodeCursor.close();
-        }
-
-        episode.close();
-
-        final SharedPreferences prefs = PreferenceManager
-                .getDefaultSharedPreferences(getApplicationContext());
-
-        mAdapter = new EpisodePagerAdapter(getSupportFragmentManager(), episodes, prefs);
-
-        mPager = (ViewPager) findViewById(R.id.pager);
-        mPager.setAdapter(mAdapter);
-
-        TitlePageIndicator indicator = (TitlePageIndicator) findViewById(R.id.indicator);
-        indicator.setViewPager(mPager, startPosition);
-    }
-
-    @Override
-    public void onBackPressed() {
-        super.onBackPressed();
-        overridePendingTransition(R.anim.fragment_slide_right_enter,
-                R.anim.fragment_slide_right_exit);
-    }
-
-    public static class EpisodePagerAdapter extends FragmentStatePagerAdapter implements
-            TitleProvider {
-
-        private List<Episode> mEpisodes;
-
-        private SharedPreferences mPrefs;
-
-        public EpisodePagerAdapter(FragmentManager fm, List<Episode> episodes,
-                SharedPreferences prefs) {
-            super(fm);
-            mEpisodes = episodes;
-            mPrefs = prefs;
-        }
-
-        @Override
-        public Fragment getItem(int position) {
-            return EpisodeDetailsFragment.newInstance(mEpisodes.get(position).episodeId, false);
-        }
-
-        @Override
-        public int getCount() {
-            return mEpisodes.size();
-        }
-
-        @Override
-        public String getTitle(int position) {
-            Episode episode = mEpisodes.get(position);
-            return Utils.getEpisodeNumber(mPrefs, episode.seasonNumber, episode.episodeNumber);
-        }
-
-    }
-}
-=======
-
-package com.battlelancer.seriesguide.ui;
-
-import com.actionbarsherlock.app.ActionBar;
-import com.actionbarsherlock.view.Window;
-import com.battlelancer.seriesguide.Constants;
-import com.battlelancer.seriesguide.beta.R;
 import com.battlelancer.seriesguide.items.Episode;
 import com.battlelancer.seriesguide.provider.SeriesContract.Episodes;
 import com.battlelancer.seriesguide.provider.SeriesContract.Seasons;
@@ -327,5 +160,4 @@
         }
 
     }
-}
->>>>>>> 553b10e6
+}