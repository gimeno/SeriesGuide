
package com.battlelancer.seriesguide.ui;

<<<<<<< HEAD
import com.battlelancer.seriesguide.beta.R;
import com.battlelancer.seriesguide.provider.SeriesContract.Episodes;
import com.battlelancer.seriesguide.provider.SeriesContract.Shows;
=======
import com.battlelancer.seriesguide.R;
import com.battlelancer.seriesguide.items.SearchResult;
>>>>>>> c0fc1f27
import com.battlelancer.seriesguide.ui.AddDialogFragment.OnAddShowListener;
import com.battlelancer.seriesguide.ui.UpcomingFragment.InitBundle;
import com.battlelancer.seriesguide.ui.UpcomingFragment.UpcomingQuery;
import com.battlelancer.seriesguide.util.ShareUtils;
import com.battlelancer.seriesguide.util.TaskManager;

import android.content.Context;
import android.content.SharedPreferences;
import android.os.Bundle;
import android.preference.PreferenceManager;
import android.support.v4.app.ActionBar;
import android.support.v4.app.ActionBar.Tab;
import android.support.v4.app.Fragment;
import android.support.v4.app.FragmentActivity;
import android.support.v4.app.FragmentPagerAdapter;
import android.support.v4.app.FragmentTransaction;
import android.support.v4.view.Menu;
import android.support.v4.view.MenuItem;
import android.support.v4.view.ViewPager;

import java.util.ArrayList;

public class UpcomingRecentActivity extends BaseActivity implements OnAddShowListener {
    ViewPager mViewPager;

    TabsAdapter mTabsAdapter;

    @Override
    protected void onCreate(Bundle savedInstanceState) {
        super.onCreate(savedInstanceState);
        setContentView(R.layout.upcoming_multipane);

        final ActionBar actionBar = getSupportActionBar();
        actionBar.setDisplayShowTitleEnabled(false);
        actionBar.setDisplayHomeAsUpEnabled(true);
        actionBar.setNavigationMode(ActionBar.NAVIGATION_MODE_TABS);

        ActionBar.Tab upcomingTab = actionBar.newTab().setText(R.string.upcoming);
        ActionBar.Tab recentTab = actionBar.newTab().setText(R.string.recent);

        mViewPager = (ViewPager) findViewById(R.id.pager);

        mTabsAdapter = new TabsAdapter(this, actionBar, mViewPager);
        // upcoming tab
        final Bundle argsUpcoming = new Bundle();
        argsUpcoming.putString(InitBundle.QUERY, UpcomingQuery.QUERY_UPCOMING);
        argsUpcoming.putString(InitBundle.SORTORDER, UpcomingQuery.SORTING_UPCOMING);
        argsUpcoming.putString(InitBundle.ANALYTICS_TAG, "/Upcoming");
        argsUpcoming.putInt(InitBundle.LOADER_ID, 10);
        argsUpcoming.putInt(InitBundle.EMPTY_STRING_ID, R.string.noupcoming);
        mTabsAdapter.addTab(upcomingTab, UpcomingFragment.class, argsUpcoming);

        // recent tab
        final Bundle argsRecent = new Bundle();
        argsRecent.putString(InitBundle.QUERY, UpcomingQuery.QUERY_RECENT);
        argsRecent.putString(InitBundle.SORTORDER, UpcomingQuery.SORTING_RECENT);
        argsRecent.putString(InitBundle.ANALYTICS_TAG, "/Recent");
        argsRecent.putInt(InitBundle.LOADER_ID, 20);
        argsRecent.putInt(InitBundle.EMPTY_STRING_ID, R.string.norecent);
        mTabsAdapter.addTab(recentTab, UpcomingFragment.class, argsRecent);

        // trakt friends tab
        final boolean isTraktSetup = ShareUtils.isTraktCredentialsValid(this);
        if (isTraktSetup) {
            ActionBar.Tab friendsTab = actionBar.newTab().setText(R.string.friends);
            mTabsAdapter.addTab(friendsTab, TraktFriendsFragment.class, null);
        }

        if (savedInstanceState != null) {
            actionBar.setSelectedNavigationItem(savedInstanceState.getInt("index"));
        }
    }

    @Override
    protected void onSaveInstanceState(Bundle outState) {
        super.onSaveInstanceState(outState);
        outState.putInt("index", getSupportActionBar().getSelectedNavigationIndex());
    }

    @Override
    public boolean onCreateOptionsMenu(Menu menu) {
        getMenuInflater().inflate(R.menu.activity_menu, menu);

        SharedPreferences prefs = PreferenceManager
                .getDefaultSharedPreferences(getApplicationContext());
        boolean isOnlyFavorites = prefs.getBoolean(SeriesGuidePreferences.KEY_ONLYFAVORITES, false);

        MenuItem item = menu.findItem(R.id.menu_onlyfavorites);
        item.setChecked(isOnlyFavorites);

        return super.onCreateOptionsMenu(menu);
    }

    @Override
    public boolean onOptionsItemSelected(MenuItem item) {
        switch (item.getItemId()) {
            case R.id.menu_onlyfavorites: {
                item.setChecked(!item.isChecked());
                SharedPreferences prefs = PreferenceManager
                        .getDefaultSharedPreferences(getApplicationContext());
                prefs.edit().putBoolean(SeriesGuidePreferences.KEY_ONLYFAVORITES, item.isChecked())
                        .commit();
                return true;
            }
            default:
                return super.onOptionsItemSelected(item);
        }

    }

    /**
     * This is a helper class that implements the management of tabs and all
     * details of connecting a ViewPager with associated TabHost. It relies on a
     * trick. Normally a tab host has a simple API for supplying a View or
     * Intent that each tab will show. This is not sufficient for switching
     * between pages. So instead we make the content part of the tab host 0dp
     * high (it is not shown) and the TabsAdapter supplies its own dummy view to
     * show as the tab content. It listens to changes in tabs, and takes care of
     * switch to the correct paged in the ViewPager whenever the selected tab
     * changes.
     */
    public static class TabsAdapter extends FragmentPagerAdapter implements
            ViewPager.OnPageChangeListener, ActionBar.TabListener {
        private final Context mContext;

        private final ActionBar mActionBar;

        private final ViewPager mViewPager;

        private final ArrayList<String> mTabs = new ArrayList<String>();

        private final ArrayList<Bundle> mArgs = new ArrayList<Bundle>();

        public TabsAdapter(FragmentActivity activity, ActionBar actionBar, ViewPager pager) {
            super(activity.getSupportFragmentManager());
            mContext = activity;
            mActionBar = actionBar;
            mViewPager = pager;
            mViewPager.setAdapter(this);
            mViewPager.setOnPageChangeListener(this);
        }

        public void addTab(ActionBar.Tab tab, Class<?> clss, Bundle args) {
            mTabs.add(clss.getName());
            mArgs.add(args);
            mActionBar.addTab(tab.setTabListener(this));
            notifyDataSetChanged();
        }

        @Override
        public int getCount() {
            return mTabs.size();
        }

        @Override
        public Fragment getItem(int position) {
            return Fragment.instantiate(mContext, mTabs.get(position), mArgs.get(position));
        }

        @Override
        public void onPageScrolled(int position, float positionOffset, int positionOffsetPixels) {
        }

        @Override
        public void onPageSelected(int position) {
            mActionBar.setSelectedNavigationItem(position);
        }

        @Override
        public void onPageScrollStateChanged(int state) {
        }

        @Override
        public void onTabReselected(Tab tab, FragmentTransaction ft) {
        }

        @Override
        public void onTabSelected(Tab tab, FragmentTransaction ft) {
            mViewPager.setCurrentItem(tab.getPosition());
        }

        @Override
        public void onTabUnselected(Tab tab, FragmentTransaction ft) {
        }
    }

    /**
     * Provide a listener for the TraktFriendsFragment.
     */
    @Override
    public void onAddShow(SearchResult show) {
        TaskManager.getInstance(this).performAddTask(show);
    }
}
<|MERGE_RESOLUTION|>--- conflicted
+++ resolved
@@ -1,205 +1,199 @@
-
-package com.battlelancer.seriesguide.ui;
-
-<<<<<<< HEAD
-import com.battlelancer.seriesguide.beta.R;
-import com.battlelancer.seriesguide.provider.SeriesContract.Episodes;
-import com.battlelancer.seriesguide.provider.SeriesContract.Shows;
-=======
-import com.battlelancer.seriesguide.R;
-import com.battlelancer.seriesguide.items.SearchResult;
->>>>>>> c0fc1f27
-import com.battlelancer.seriesguide.ui.AddDialogFragment.OnAddShowListener;
-import com.battlelancer.seriesguide.ui.UpcomingFragment.InitBundle;
-import com.battlelancer.seriesguide.ui.UpcomingFragment.UpcomingQuery;
-import com.battlelancer.seriesguide.util.ShareUtils;
-import com.battlelancer.seriesguide.util.TaskManager;
-
-import android.content.Context;
-import android.content.SharedPreferences;
-import android.os.Bundle;
-import android.preference.PreferenceManager;
-import android.support.v4.app.ActionBar;
-import android.support.v4.app.ActionBar.Tab;
-import android.support.v4.app.Fragment;
-import android.support.v4.app.FragmentActivity;
-import android.support.v4.app.FragmentPagerAdapter;
-import android.support.v4.app.FragmentTransaction;
-import android.support.v4.view.Menu;
-import android.support.v4.view.MenuItem;
-import android.support.v4.view.ViewPager;
-
-import java.util.ArrayList;
-
-public class UpcomingRecentActivity extends BaseActivity implements OnAddShowListener {
-    ViewPager mViewPager;
-
-    TabsAdapter mTabsAdapter;
-
-    @Override
-    protected void onCreate(Bundle savedInstanceState) {
-        super.onCreate(savedInstanceState);
-        setContentView(R.layout.upcoming_multipane);
-
-        final ActionBar actionBar = getSupportActionBar();
-        actionBar.setDisplayShowTitleEnabled(false);
-        actionBar.setDisplayHomeAsUpEnabled(true);
-        actionBar.setNavigationMode(ActionBar.NAVIGATION_MODE_TABS);
-
-        ActionBar.Tab upcomingTab = actionBar.newTab().setText(R.string.upcoming);
-        ActionBar.Tab recentTab = actionBar.newTab().setText(R.string.recent);
-
-        mViewPager = (ViewPager) findViewById(R.id.pager);
-
-        mTabsAdapter = new TabsAdapter(this, actionBar, mViewPager);
-        // upcoming tab
-        final Bundle argsUpcoming = new Bundle();
-        argsUpcoming.putString(InitBundle.QUERY, UpcomingQuery.QUERY_UPCOMING);
-        argsUpcoming.putString(InitBundle.SORTORDER, UpcomingQuery.SORTING_UPCOMING);
-        argsUpcoming.putString(InitBundle.ANALYTICS_TAG, "/Upcoming");
-        argsUpcoming.putInt(InitBundle.LOADER_ID, 10);
-        argsUpcoming.putInt(InitBundle.EMPTY_STRING_ID, R.string.noupcoming);
-        mTabsAdapter.addTab(upcomingTab, UpcomingFragment.class, argsUpcoming);
-
-        // recent tab
-        final Bundle argsRecent = new Bundle();
-        argsRecent.putString(InitBundle.QUERY, UpcomingQuery.QUERY_RECENT);
-        argsRecent.putString(InitBundle.SORTORDER, UpcomingQuery.SORTING_RECENT);
-        argsRecent.putString(InitBundle.ANALYTICS_TAG, "/Recent");
-        argsRecent.putInt(InitBundle.LOADER_ID, 20);
-        argsRecent.putInt(InitBundle.EMPTY_STRING_ID, R.string.norecent);
-        mTabsAdapter.addTab(recentTab, UpcomingFragment.class, argsRecent);
-
-        // trakt friends tab
-        final boolean isTraktSetup = ShareUtils.isTraktCredentialsValid(this);
-        if (isTraktSetup) {
-            ActionBar.Tab friendsTab = actionBar.newTab().setText(R.string.friends);
-            mTabsAdapter.addTab(friendsTab, TraktFriendsFragment.class, null);
-        }
-
-        if (savedInstanceState != null) {
-            actionBar.setSelectedNavigationItem(savedInstanceState.getInt("index"));
-        }
-    }
-
-    @Override
-    protected void onSaveInstanceState(Bundle outState) {
-        super.onSaveInstanceState(outState);
-        outState.putInt("index", getSupportActionBar().getSelectedNavigationIndex());
-    }
-
-    @Override
-    public boolean onCreateOptionsMenu(Menu menu) {
-        getMenuInflater().inflate(R.menu.activity_menu, menu);
-
-        SharedPreferences prefs = PreferenceManager
-                .getDefaultSharedPreferences(getApplicationContext());
-        boolean isOnlyFavorites = prefs.getBoolean(SeriesGuidePreferences.KEY_ONLYFAVORITES, false);
-
-        MenuItem item = menu.findItem(R.id.menu_onlyfavorites);
-        item.setChecked(isOnlyFavorites);
-
-        return super.onCreateOptionsMenu(menu);
-    }
-
-    @Override
-    public boolean onOptionsItemSelected(MenuItem item) {
-        switch (item.getItemId()) {
-            case R.id.menu_onlyfavorites: {
-                item.setChecked(!item.isChecked());
-                SharedPreferences prefs = PreferenceManager
-                        .getDefaultSharedPreferences(getApplicationContext());
-                prefs.edit().putBoolean(SeriesGuidePreferences.KEY_ONLYFAVORITES, item.isChecked())
-                        .commit();
-                return true;
-            }
-            default:
-                return super.onOptionsItemSelected(item);
-        }
-
-    }
-
-    /**
-     * This is a helper class that implements the management of tabs and all
-     * details of connecting a ViewPager with associated TabHost. It relies on a
-     * trick. Normally a tab host has a simple API for supplying a View or
-     * Intent that each tab will show. This is not sufficient for switching
-     * between pages. So instead we make the content part of the tab host 0dp
-     * high (it is not shown) and the TabsAdapter supplies its own dummy view to
-     * show as the tab content. It listens to changes in tabs, and takes care of
-     * switch to the correct paged in the ViewPager whenever the selected tab
-     * changes.
-     */
-    public static class TabsAdapter extends FragmentPagerAdapter implements
-            ViewPager.OnPageChangeListener, ActionBar.TabListener {
-        private final Context mContext;
-
-        private final ActionBar mActionBar;
-
-        private final ViewPager mViewPager;
-
-        private final ArrayList<String> mTabs = new ArrayList<String>();
-
-        private final ArrayList<Bundle> mArgs = new ArrayList<Bundle>();
-
-        public TabsAdapter(FragmentActivity activity, ActionBar actionBar, ViewPager pager) {
-            super(activity.getSupportFragmentManager());
-            mContext = activity;
-            mActionBar = actionBar;
-            mViewPager = pager;
-            mViewPager.setAdapter(this);
-            mViewPager.setOnPageChangeListener(this);
-        }
-
-        public void addTab(ActionBar.Tab tab, Class<?> clss, Bundle args) {
-            mTabs.add(clss.getName());
-            mArgs.add(args);
-            mActionBar.addTab(tab.setTabListener(this));
-            notifyDataSetChanged();
-        }
-
-        @Override
-        public int getCount() {
-            return mTabs.size();
-        }
-
-        @Override
-        public Fragment getItem(int position) {
-            return Fragment.instantiate(mContext, mTabs.get(position), mArgs.get(position));
-        }
-
-        @Override
-        public void onPageScrolled(int position, float positionOffset, int positionOffsetPixels) {
-        }
-
-        @Override
-        public void onPageSelected(int position) {
-            mActionBar.setSelectedNavigationItem(position);
-        }
-
-        @Override
-        public void onPageScrollStateChanged(int state) {
-        }
-
-        @Override
-        public void onTabReselected(Tab tab, FragmentTransaction ft) {
-        }
-
-        @Override
-        public void onTabSelected(Tab tab, FragmentTransaction ft) {
-            mViewPager.setCurrentItem(tab.getPosition());
-        }
-
-        @Override
-        public void onTabUnselected(Tab tab, FragmentTransaction ft) {
-        }
-    }
-
-    /**
-     * Provide a listener for the TraktFriendsFragment.
-     */
-    @Override
-    public void onAddShow(SearchResult show) {
-        TaskManager.getInstance(this).performAddTask(show);
-    }
-}
+
+package com.battlelancer.seriesguide.ui;
+
+import com.battlelancer.seriesguide.beta.R;
+import com.battlelancer.seriesguide.items.SearchResult;
+import com.battlelancer.seriesguide.ui.AddDialogFragment.OnAddShowListener;
+import com.battlelancer.seriesguide.ui.UpcomingFragment.InitBundle;
+import com.battlelancer.seriesguide.ui.UpcomingFragment.UpcomingQuery;
+import com.battlelancer.seriesguide.util.ShareUtils;
+import com.battlelancer.seriesguide.util.TaskManager;
+
+import android.content.Context;
+import android.content.SharedPreferences;
+import android.os.Bundle;
+import android.preference.PreferenceManager;
+import android.support.v4.app.ActionBar;
+import android.support.v4.app.ActionBar.Tab;
+import android.support.v4.app.Fragment;
+import android.support.v4.app.FragmentActivity;
+import android.support.v4.app.FragmentPagerAdapter;
+import android.support.v4.app.FragmentTransaction;
+import android.support.v4.view.Menu;
+import android.support.v4.view.MenuItem;
+import android.support.v4.view.ViewPager;
+
+import java.util.ArrayList;
+
+public class UpcomingRecentActivity extends BaseActivity implements OnAddShowListener {
+    ViewPager mViewPager;
+
+    TabsAdapter mTabsAdapter;
+
+    @Override
+    protected void onCreate(Bundle savedInstanceState) {
+        super.onCreate(savedInstanceState);
+        setContentView(R.layout.upcoming_multipane);
+
+        final ActionBar actionBar = getSupportActionBar();
+        actionBar.setDisplayShowTitleEnabled(false);
+        actionBar.setDisplayHomeAsUpEnabled(true);
+        actionBar.setNavigationMode(ActionBar.NAVIGATION_MODE_TABS);
+
+        ActionBar.Tab upcomingTab = actionBar.newTab().setText(R.string.upcoming);
+        ActionBar.Tab recentTab = actionBar.newTab().setText(R.string.recent);
+
+        mViewPager = (ViewPager) findViewById(R.id.pager);
+
+        mTabsAdapter = new TabsAdapter(this, actionBar, mViewPager);
+        // upcoming tab
+        final Bundle argsUpcoming = new Bundle();
+        argsUpcoming.putString(InitBundle.QUERY, UpcomingQuery.QUERY_UPCOMING);
+        argsUpcoming.putString(InitBundle.SORTORDER, UpcomingQuery.SORTING_UPCOMING);
+        argsUpcoming.putString(InitBundle.ANALYTICS_TAG, "/Upcoming");
+        argsUpcoming.putInt(InitBundle.LOADER_ID, 10);
+        argsUpcoming.putInt(InitBundle.EMPTY_STRING_ID, R.string.noupcoming);
+        mTabsAdapter.addTab(upcomingTab, UpcomingFragment.class, argsUpcoming);
+
+        // recent tab
+        final Bundle argsRecent = new Bundle();
+        argsRecent.putString(InitBundle.QUERY, UpcomingQuery.QUERY_RECENT);
+        argsRecent.putString(InitBundle.SORTORDER, UpcomingQuery.SORTING_RECENT);
+        argsRecent.putString(InitBundle.ANALYTICS_TAG, "/Recent");
+        argsRecent.putInt(InitBundle.LOADER_ID, 20);
+        argsRecent.putInt(InitBundle.EMPTY_STRING_ID, R.string.norecent);
+        mTabsAdapter.addTab(recentTab, UpcomingFragment.class, argsRecent);
+
+        // trakt friends tab
+        final boolean isTraktSetup = ShareUtils.isTraktCredentialsValid(this);
+        if (isTraktSetup) {
+            ActionBar.Tab friendsTab = actionBar.newTab().setText(R.string.friends);
+            mTabsAdapter.addTab(friendsTab, TraktFriendsFragment.class, null);
+        }
+
+        if (savedInstanceState != null) {
+            actionBar.setSelectedNavigationItem(savedInstanceState.getInt("index"));
+        }
+    }
+
+    @Override
+    protected void onSaveInstanceState(Bundle outState) {
+        super.onSaveInstanceState(outState);
+        outState.putInt("index", getSupportActionBar().getSelectedNavigationIndex());
+    }
+
+    @Override
+    public boolean onCreateOptionsMenu(Menu menu) {
+        getMenuInflater().inflate(R.menu.activity_menu, menu);
+
+        SharedPreferences prefs = PreferenceManager
+                .getDefaultSharedPreferences(getApplicationContext());
+        boolean isOnlyFavorites = prefs.getBoolean(SeriesGuidePreferences.KEY_ONLYFAVORITES, false);
+
+        MenuItem item = menu.findItem(R.id.menu_onlyfavorites);
+        item.setChecked(isOnlyFavorites);
+
+        return super.onCreateOptionsMenu(menu);
+    }
+
+    @Override
+    public boolean onOptionsItemSelected(MenuItem item) {
+        switch (item.getItemId()) {
+            case R.id.menu_onlyfavorites: {
+                item.setChecked(!item.isChecked());
+                SharedPreferences prefs = PreferenceManager
+                        .getDefaultSharedPreferences(getApplicationContext());
+                prefs.edit().putBoolean(SeriesGuidePreferences.KEY_ONLYFAVORITES, item.isChecked())
+                        .commit();
+                return true;
+            }
+            default:
+                return super.onOptionsItemSelected(item);
+        }
+
+    }
+
+    /**
+     * This is a helper class that implements the management of tabs and all
+     * details of connecting a ViewPager with associated TabHost. It relies on a
+     * trick. Normally a tab host has a simple API for supplying a View or
+     * Intent that each tab will show. This is not sufficient for switching
+     * between pages. So instead we make the content part of the tab host 0dp
+     * high (it is not shown) and the TabsAdapter supplies its own dummy view to
+     * show as the tab content. It listens to changes in tabs, and takes care of
+     * switch to the correct paged in the ViewPager whenever the selected tab
+     * changes.
+     */
+    public static class TabsAdapter extends FragmentPagerAdapter implements
+            ViewPager.OnPageChangeListener, ActionBar.TabListener {
+        private final Context mContext;
+
+        private final ActionBar mActionBar;
+
+        private final ViewPager mViewPager;
+
+        private final ArrayList<String> mTabs = new ArrayList<String>();
+
+        private final ArrayList<Bundle> mArgs = new ArrayList<Bundle>();
+
+        public TabsAdapter(FragmentActivity activity, ActionBar actionBar, ViewPager pager) {
+            super(activity.getSupportFragmentManager());
+            mContext = activity;
+            mActionBar = actionBar;
+            mViewPager = pager;
+            mViewPager.setAdapter(this);
+            mViewPager.setOnPageChangeListener(this);
+        }
+
+        public void addTab(ActionBar.Tab tab, Class<?> clss, Bundle args) {
+            mTabs.add(clss.getName());
+            mArgs.add(args);
+            mActionBar.addTab(tab.setTabListener(this));
+            notifyDataSetChanged();
+        }
+
+        @Override
+        public int getCount() {
+            return mTabs.size();
+        }
+
+        @Override
+        public Fragment getItem(int position) {
+            return Fragment.instantiate(mContext, mTabs.get(position), mArgs.get(position));
+        }
+
+        @Override
+        public void onPageScrolled(int position, float positionOffset, int positionOffsetPixels) {
+        }
+
+        @Override
+        public void onPageSelected(int position) {
+            mActionBar.setSelectedNavigationItem(position);
+        }
+
+        @Override
+        public void onPageScrollStateChanged(int state) {
+        }
+
+        @Override
+        public void onTabReselected(Tab tab, FragmentTransaction ft) {
+        }
+
+        @Override
+        public void onTabSelected(Tab tab, FragmentTransaction ft) {
+            mViewPager.setCurrentItem(tab.getPosition());
+        }
+
+        @Override
+        public void onTabUnselected(Tab tab, FragmentTransaction ft) {
+        }
+    }
+
+    /**
+     * Provide a listener for the TraktFriendsFragment.
+     */
+    @Override
+    public void onAddShow(SearchResult show) {
+        TaskManager.getInstance(this).performAddTask(show);
+    }
+}