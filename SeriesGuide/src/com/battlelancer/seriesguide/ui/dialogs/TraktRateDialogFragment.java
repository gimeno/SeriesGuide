--- conflicted
+++ resolved
@@ -1,135 +1,129 @@
-<<<<<<< HEAD
-
-package com.battlelancer.seriesguide.ui.dialogs;
-
-import com.battlelancer.seriesguide.beta.R;
-=======
-package com.battlelancer.seriesguide.ui.dialogs;
-
-import com.battlelancer.seriesguide.R;
->>>>>>> 4e8c3b48
-import com.battlelancer.seriesguide.enums.TraktAction;
-import com.battlelancer.seriesguide.util.ShareUtils.ShareItems;
-import com.battlelancer.seriesguide.util.TraktTask;
-import com.jakewharton.trakt.enumerations.Rating;
-
-import android.app.AlertDialog;
-import android.app.Dialog;
-import android.content.Context;
-import android.os.Bundle;
-import android.support.v4.app.DialogFragment;
-import android.view.LayoutInflater;
-import android.view.View;
-
-public class TraktRateDialogFragment extends DialogFragment {
-
-    /**
-     * Create {@link TraktRateDialogFragment} to rate a show.
-     * 
-     * @param tvdbid
-     * @return TraktRateDialogFragment
-     */
-    public static TraktRateDialogFragment newInstance(int tvdbid) {
-        TraktRateDialogFragment f = new TraktRateDialogFragment();
-        Bundle args = new Bundle();
-        args.putInt(ShareItems.TRAKTACTION, TraktAction.RATE_SHOW.index);
-        args.putInt(ShareItems.TVDBID, tvdbid);
-        f.setArguments(args);
-        return f;
-    }
-
-    /**
-     * Create {@link TraktRateDialogFragment} to rate an episode.
-     * 
-     * @param showTvdbid
-     * @param season
-     * @param episode
-     * @return TraktRateDialogFragment
-     */
-    public static TraktRateDialogFragment newInstance(int showTvdbid, int season, int episode) {
-        TraktRateDialogFragment f = new TraktRateDialogFragment();
-        Bundle args = new Bundle();
-        args.putInt(ShareItems.TRAKTACTION, TraktAction.RATE_EPISODE.index);
-        args.putInt(ShareItems.TVDBID, showTvdbid);
-        args.putInt(ShareItems.SEASON, season);
-        args.putInt(ShareItems.EPISODE, episode);
-        f.setArguments(args);
-        return f;
-    }
-
-    @Override
-    public Dialog onCreateDialog(Bundle savedInstanceState) {
-        final Context context = getActivity();
-
-        AlertDialog.Builder builder;
-
-        LayoutInflater inflater = (LayoutInflater) context
-                .getSystemService(Context.LAYOUT_INFLATER_SERVICE);
-        final View layout = inflater.inflate(R.layout.trakt_rate_dialog, null);
-
-        layout.findViewById(R.id.totallyninja).setOnClickListener(new View.OnClickListener() {
-            public void onClick(View v) {
-                onRate(Rating.TotallyNinja, context);
-            }
-        });
-        layout.findViewById(R.id.weaksauce).setOnClickListener(new View.OnClickListener() {
-            public void onClick(View v) {
-                onRate(Rating.WeakSauce, context);
-            }
-        });
-
-        // advanced rating steps
-        layout.findViewById(R.id.rating2).setOnClickListener(new View.OnClickListener() {
-            public void onClick(View v) {
-                onRate(Rating.Terrible, context);
-            }
-        });
-        layout.findViewById(R.id.rating3).setOnClickListener(new View.OnClickListener() {
-            public void onClick(View v) {
-                onRate(Rating.Bad, context);
-            }
-        });
-        layout.findViewById(R.id.rating4).setOnClickListener(new View.OnClickListener() {
-            public void onClick(View v) {
-                onRate(Rating.Poor, context);
-            }
-        });
-        layout.findViewById(R.id.rating5).setOnClickListener(new View.OnClickListener() {
-            public void onClick(View v) {
-                onRate(Rating.Meh, context);
-            }
-        });
-        layout.findViewById(R.id.rating6).setOnClickListener(new View.OnClickListener() {
-            public void onClick(View v) {
-                onRate(Rating.Fair, context);
-            }
-        });
-        layout.findViewById(R.id.rating7).setOnClickListener(new View.OnClickListener() {
-            public void onClick(View v) {
-                onRate(Rating.Good, context);
-            }
-        });
-        layout.findViewById(R.id.rating8).setOnClickListener(new View.OnClickListener() {
-            public void onClick(View v) {
-                onRate(Rating.Great, context);
-            }
-        });
-        layout.findViewById(R.id.rating9).setOnClickListener(new View.OnClickListener() {
-            public void onClick(View v) {
-                onRate(Rating.Superb, context);
-            }
-        });
-
-        builder = new AlertDialog.Builder(context);
-        builder.setView(layout);
-        builder.setNegativeButton(android.R.string.cancel, null);
-
-        return builder.create();
-    }
-
-    private void onRate(Rating rating, Context context) {
-        getArguments().putString(ShareItems.RATING, rating.toString());
-        new TraktTask(context, getFragmentManager(), getArguments(), null).execute();
-        dismiss();
-    }
-}+
+package com.battlelancer.seriesguide.ui.dialogs;
+
+import com.battlelancer.seriesguide.beta.R;
+import com.battlelancer.seriesguide.enums.TraktAction;
+import com.battlelancer.seriesguide.util.ShareUtils.ShareItems;
+import com.battlelancer.seriesguide.util.TraktTask;
+import com.jakewharton.trakt.enumerations.Rating;
+
+import android.app.AlertDialog;
+import android.app.Dialog;
+import android.content.Context;
+import android.os.Bundle;
+import android.support.v4.app.DialogFragment;
+import android.view.LayoutInflater;
+import android.view.View;
+
+public class TraktRateDialogFragment extends DialogFragment {
+
+    /**
+     * Create {@link TraktRateDialogFragment} to rate a show.
+     * 
+     * @param tvdbid
+     * @return TraktRateDialogFragment
+     */
+    public static TraktRateDialogFragment newInstance(int tvdbid) {
+        TraktRateDialogFragment f = new TraktRateDialogFragment();
+        Bundle args = new Bundle();
+        args.putInt(ShareItems.TRAKTACTION, TraktAction.RATE_SHOW.index);
+        args.putInt(ShareItems.TVDBID, tvdbid);
+        f.setArguments(args);
+        return f;
+    }
+
+    /**
+     * Create {@link TraktRateDialogFragment} to rate an episode.
+     * 
+     * @param showTvdbid
+     * @param season
+     * @param episode
+     * @return TraktRateDialogFragment
+     */
+    public static TraktRateDialogFragment newInstance(int showTvdbid, int season, int episode) {
+        TraktRateDialogFragment f = new TraktRateDialogFragment();
+        Bundle args = new Bundle();
+        args.putInt(ShareItems.TRAKTACTION, TraktAction.RATE_EPISODE.index);
+        args.putInt(ShareItems.TVDBID, showTvdbid);
+        args.putInt(ShareItems.SEASON, season);
+        args.putInt(ShareItems.EPISODE, episode);
+        f.setArguments(args);
+        return f;
+    }
+
+    @Override
+    public Dialog onCreateDialog(Bundle savedInstanceState) {
+        final Context context = getActivity();
+
+        AlertDialog.Builder builder;
+
+        LayoutInflater inflater = (LayoutInflater) context
+                .getSystemService(Context.LAYOUT_INFLATER_SERVICE);
+        final View layout = inflater.inflate(R.layout.trakt_rate_dialog, null);
+
+        layout.findViewById(R.id.totallyninja).setOnClickListener(new View.OnClickListener() {
+            public void onClick(View v) {
+                onRate(Rating.TotallyNinja, context);
+            }
+        });
+        layout.findViewById(R.id.weaksauce).setOnClickListener(new View.OnClickListener() {
+            public void onClick(View v) {
+                onRate(Rating.WeakSauce, context);
+            }
+        });
+
+        // advanced rating steps
+        layout.findViewById(R.id.rating2).setOnClickListener(new View.OnClickListener() {
+            public void onClick(View v) {
+                onRate(Rating.Terrible, context);
+            }
+        });
+        layout.findViewById(R.id.rating3).setOnClickListener(new View.OnClickListener() {
+            public void onClick(View v) {
+                onRate(Rating.Bad, context);
+            }
+        });
+        layout.findViewById(R.id.rating4).setOnClickListener(new View.OnClickListener() {
+            public void onClick(View v) {
+                onRate(Rating.Poor, context);
+            }
+        });
+        layout.findViewById(R.id.rating5).setOnClickListener(new View.OnClickListener() {
+            public void onClick(View v) {
+                onRate(Rating.Meh, context);
+            }
+        });
+        layout.findViewById(R.id.rating6).setOnClickListener(new View.OnClickListener() {
+            public void onClick(View v) {
+                onRate(Rating.Fair, context);
+            }
+        });
+        layout.findViewById(R.id.rating7).setOnClickListener(new View.OnClickListener() {
+            public void onClick(View v) {
+                onRate(Rating.Good, context);
+            }
+        });
+        layout.findViewById(R.id.rating8).setOnClickListener(new View.OnClickListener() {
+            public void onClick(View v) {
+                onRate(Rating.Great, context);
+            }
+        });
+        layout.findViewById(R.id.rating9).setOnClickListener(new View.OnClickListener() {
+            public void onClick(View v) {
+                onRate(Rating.Superb, context);
+            }
+        });
+
+        builder = new AlertDialog.Builder(context);
+        builder.setView(layout);
+        builder.setNegativeButton(android.R.string.cancel, null);
+
+        return builder.create();
+    }
+
+    private void onRate(Rating rating, Context context) {
+        getArguments().putString(ShareItems.RATING, rating.toString());
+        new TraktTask(context, getFragmentManager(), getArguments(), null).execute();
+        dismiss();
+    }
+}