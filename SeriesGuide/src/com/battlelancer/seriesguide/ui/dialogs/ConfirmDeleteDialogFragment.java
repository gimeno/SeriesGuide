<<<<<<< HEAD
=======
/*
 * Copyright 2012 Uwe Trottmann
 *
 * Licensed under the Apache License, Version 2.0 (the "License");
 * you may not use this file except in compliance with the License.
 * You may obtain a copy of the License at
 *
 *      http://www.apache.org/licenses/LICENSE-2.0
 *
 * Unless required by applicable law or agreed to in writing, software
 * distributed under the License is distributed on an "AS IS" BASIS,
 * WITHOUT WARRANTIES OR CONDITIONS OF ANY KIND, either express or implied.
 * See the License for the specific language governing permissions and
 * limitations under the License.
 * 
 */
>>>>>>> 7618df23

package com.battlelancer.seriesguide.ui.dialogs;

import com.battlelancer.seriesguide.beta.R;
import com.battlelancer.seriesguide.provider.SeriesContract.Shows;
import com.battlelancer.seriesguide.util.DBUtils;

import android.app.AlertDialog;
import android.app.Dialog;
import android.app.ProgressDialog;
import android.content.DialogInterface;
import android.content.DialogInterface.OnClickListener;
import android.database.Cursor;
import android.os.Bundle;
import android.support.v4.app.DialogFragment;

public class ConfirmDeleteDialogFragment extends DialogFragment {

    /**
     * Dialog to confirm the removal of a show from the database.
     * 
     * @param showId The show to remove.
     * @return
     */
    public static ConfirmDeleteDialogFragment newInstance(String showId) {
        ConfirmDeleteDialogFragment f = new ConfirmDeleteDialogFragment();

        Bundle args = new Bundle();
        args.putString("showid", showId);
        f.setArguments(args);

        return f;
    }

    @Override
    public Dialog onCreateDialog(Bundle savedInstanceState) {
        final String showId = getArguments().getString("showid");

        final Cursor show = getActivity().getContentResolver().query(Shows.buildShowUri(showId),
                new String[] {
                    Shows.TITLE
                }, null, null, null);

        String showName = getString(R.string.unknown);
        if (show != null && show.moveToFirst()) {
            showName = show.getString(0);
        }

        show.close();

        return new AlertDialog.Builder(getActivity())
                .setMessage(getString(R.string.confirm_delete, showName))
                .setPositiveButton(getString(R.string.delete_show), new OnClickListener() {

                    public void onClick(DialogInterface dialog, int which) {

                        final ProgressDialog progress = new ProgressDialog(getActivity());
                        progress.setCancelable(false);
                        progress.show();

                        new Thread(new Runnable() {
                            public void run() {
                                DBUtils.deleteShow(getActivity(), getArguments()
                                        .getString("showid"));
                                if (progress.isShowing()) {
                                    progress.dismiss();
                                }
                            }
                        }).start();
                    }
                }).setNegativeButton(getString(R.string.dontdelete_show), null).create();
    }
}<|MERGE_RESOLUTION|>--- conflicted
+++ resolved
@@ -1,5 +1,3 @@
-<<<<<<< HEAD
-=======
 /*
  * Copyright 2012 Uwe Trottmann
  *
@@ -16,7 +14,6 @@
  * limitations under the License.
  * 
  */
->>>>>>> 7618df23
 
 package com.battlelancer.seriesguide.ui.dialogs;
 
