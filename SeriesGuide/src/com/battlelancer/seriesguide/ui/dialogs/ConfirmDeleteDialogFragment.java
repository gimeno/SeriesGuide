<<<<<<< HEAD

package com.battlelancer.seriesguide.ui.dialogs;

import com.battlelancer.seriesguide.beta.R;
=======
package com.battlelancer.seriesguide.ui.dialogs;

import com.battlelancer.seriesguide.R;
>>>>>>> 4e8c3b48
import com.battlelancer.seriesguide.provider.SeriesContract.Shows;
import com.battlelancer.seriesguide.util.DBUtils;

import android.app.AlertDialog;
import android.app.Dialog;
import android.app.ProgressDialog;
import android.content.DialogInterface;
import android.content.DialogInterface.OnClickListener;
import android.database.Cursor;
import android.os.Bundle;
import android.support.v4.app.DialogFragment;

public class ConfirmDeleteDialogFragment extends DialogFragment {

    /**
     * Dialog to confirm the removal of a show from the database.
     * 
     * @param showId The show to remove.
     * @return
     */
    public static ConfirmDeleteDialogFragment newInstance(String showId) {
        ConfirmDeleteDialogFragment f = new ConfirmDeleteDialogFragment();

        Bundle args = new Bundle();
        args.putString("showid", showId);
        f.setArguments(args);

        return f;
    }

    @Override
    public Dialog onCreateDialog(Bundle savedInstanceState) {
        final String showId = getArguments().getString("showid");

<<<<<<< HEAD
        final Cursor show = getActivity().getContentResolver().query(Shows.buildShowUri(showId),
                new String[] {
=======
        final Cursor show = getActivity().getContentResolver().query(
                Shows.buildShowUri(showId), new String[] {
>>>>>>> 4e8c3b48
                    Shows.TITLE
                }, null, null, null);

        String showName = getString(R.string.unknown);
        if (show != null && show.moveToFirst()) {
            showName = show.getString(0);
        }

        show.close();

        return new AlertDialog.Builder(getActivity())
                .setMessage(getString(R.string.confirm_delete, showName))
                .setPositiveButton(getString(R.string.delete_show), new OnClickListener() {

                    public void onClick(DialogInterface dialog, int which) {

                        final ProgressDialog progress = new ProgressDialog(getActivity());
                        progress.setCancelable(false);
                        progress.show();

                        new Thread(new Runnable() {
                            public void run() {
<<<<<<< HEAD
                                DBUtils.deleteShow(getActivity(), getArguments()
                                        .getString("showid"));
=======
                                DBUtils.deleteShow(getActivity(),
                                        getArguments().getString("showid"));
>>>>>>> 4e8c3b48
                                if (progress.isShowing()) {
                                    progress.dismiss();
                                }
                            }
                        }).start();
                    }
                }).setNegativeButton(getString(R.string.dontdelete_show), null).create();
    }
}<|MERGE_RESOLUTION|>--- conflicted
+++ resolved
@@ -1,89 +1,73 @@
-<<<<<<< HEAD
-
-package com.battlelancer.seriesguide.ui.dialogs;
-
-import com.battlelancer.seriesguide.beta.R;
-=======
-package com.battlelancer.seriesguide.ui.dialogs;
-
-import com.battlelancer.seriesguide.R;
->>>>>>> 4e8c3b48
-import com.battlelancer.seriesguide.provider.SeriesContract.Shows;
-import com.battlelancer.seriesguide.util.DBUtils;
-
-import android.app.AlertDialog;
-import android.app.Dialog;
-import android.app.ProgressDialog;
-import android.content.DialogInterface;
-import android.content.DialogInterface.OnClickListener;
-import android.database.Cursor;
-import android.os.Bundle;
-import android.support.v4.app.DialogFragment;
-
-public class ConfirmDeleteDialogFragment extends DialogFragment {
-
-    /**
-     * Dialog to confirm the removal of a show from the database.
-     * 
-     * @param showId The show to remove.
-     * @return
-     */
-    public static ConfirmDeleteDialogFragment newInstance(String showId) {
-        ConfirmDeleteDialogFragment f = new ConfirmDeleteDialogFragment();
-
-        Bundle args = new Bundle();
-        args.putString("showid", showId);
-        f.setArguments(args);
-
-        return f;
-    }
-
-    @Override
-    public Dialog onCreateDialog(Bundle savedInstanceState) {
-        final String showId = getArguments().getString("showid");
-
-<<<<<<< HEAD
-        final Cursor show = getActivity().getContentResolver().query(Shows.buildShowUri(showId),
-                new String[] {
-=======
-        final Cursor show = getActivity().getContentResolver().query(
-                Shows.buildShowUri(showId), new String[] {
->>>>>>> 4e8c3b48
-                    Shows.TITLE
-                }, null, null, null);
-
-        String showName = getString(R.string.unknown);
-        if (show != null && show.moveToFirst()) {
-            showName = show.getString(0);
-        }
-
-        show.close();
-
-        return new AlertDialog.Builder(getActivity())
-                .setMessage(getString(R.string.confirm_delete, showName))
-                .setPositiveButton(getString(R.string.delete_show), new OnClickListener() {
-
-                    public void onClick(DialogInterface dialog, int which) {
-
-                        final ProgressDialog progress = new ProgressDialog(getActivity());
-                        progress.setCancelable(false);
-                        progress.show();
-
-                        new Thread(new Runnable() {
-                            public void run() {
-<<<<<<< HEAD
-                                DBUtils.deleteShow(getActivity(), getArguments()
-                                        .getString("showid"));
-=======
-                                DBUtils.deleteShow(getActivity(),
-                                        getArguments().getString("showid"));
->>>>>>> 4e8c3b48
-                                if (progress.isShowing()) {
-                                    progress.dismiss();
-                                }
-                            }
-                        }).start();
-                    }
-                }).setNegativeButton(getString(R.string.dontdelete_show), null).create();
-    }
-}+
+package com.battlelancer.seriesguide.ui.dialogs;
+
+import com.battlelancer.seriesguide.beta.R;
+import com.battlelancer.seriesguide.provider.SeriesContract.Shows;
+import com.battlelancer.seriesguide.util.DBUtils;
+
+import android.app.AlertDialog;
+import android.app.Dialog;
+import android.app.ProgressDialog;
+import android.content.DialogInterface;
+import android.content.DialogInterface.OnClickListener;
+import android.database.Cursor;
+import android.os.Bundle;
+import android.support.v4.app.DialogFragment;
+
+public class ConfirmDeleteDialogFragment extends DialogFragment {
+
+    /**
+     * Dialog to confirm the removal of a show from the database.
+     * 
+     * @param showId The show to remove.
+     * @return
+     */
+    public static ConfirmDeleteDialogFragment newInstance(String showId) {
+        ConfirmDeleteDialogFragment f = new ConfirmDeleteDialogFragment();
+
+        Bundle args = new Bundle();
+        args.putString("showid", showId);
+        f.setArguments(args);
+
+        return f;
+    }
+
+    @Override
+    public Dialog onCreateDialog(Bundle savedInstanceState) {
+        final String showId = getArguments().getString("showid");
+
+        final Cursor show = getActivity().getContentResolver().query(
+                Shows.buildShowUri(showId), new String[] {
+                    Shows.TITLE
+                }, null, null, null);
+
+        String showName = getString(R.string.unknown);
+        if (show != null && show.moveToFirst()) {
+            showName = show.getString(0);
+        }
+
+        show.close();
+
+        return new AlertDialog.Builder(getActivity())
+                .setMessage(getString(R.string.confirm_delete, showName))
+                .setPositiveButton(getString(R.string.delete_show), new OnClickListener() {
+
+                    public void onClick(DialogInterface dialog, int which) {
+
+                        final ProgressDialog progress = new ProgressDialog(getActivity());
+                        progress.setCancelable(false);
+                        progress.show();
+
+                        new Thread(new Runnable() {
+                            public void run() {
+                                DBUtils.deleteShow(getActivity(),
+                                        getArguments().getString("showid"));
+                                if (progress.isShowing()) {
+                                    progress.dismiss();
+                                }
+                            }
+                        }).start();
+                    }
+                }).setNegativeButton(getString(R.string.dontdelete_show), null).create();
+    }
+}