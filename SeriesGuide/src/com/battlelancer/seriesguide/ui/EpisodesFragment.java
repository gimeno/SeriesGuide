--- conflicted
+++ resolved
@@ -6,11 +6,7 @@
 import com.actionbarsherlock.view.MenuInflater;
 import com.actionbarsherlock.view.MenuItem;
 import com.battlelancer.seriesguide.Constants;
-<<<<<<< HEAD
-=======
 import com.battlelancer.seriesguide.Constants.EpisodeSorting;
-import com.battlelancer.seriesguide.R;
->>>>>>> b5ded1f3
 import com.battlelancer.seriesguide.WatchedBox;
 import com.battlelancer.seriesguide.beta.R;
 import com.battlelancer.seriesguide.provider.SeriesContract.Episodes;
@@ -442,4 +438,4 @@
             }
         }
     }
-}
+}