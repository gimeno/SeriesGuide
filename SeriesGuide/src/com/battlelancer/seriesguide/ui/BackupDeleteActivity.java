
package com.battlelancer.seriesguide.ui;

import com.actionbarsherlock.app.ActionBar;
<<<<<<< HEAD
import com.battlelancer.seriesguide.beta.R;
=======
import com.battlelancer.seriesguide.R;
>>>>>>> 4e8c3b48
import com.battlelancer.seriesguide.provider.SeriesContract.Shows;
import com.battlelancer.seriesguide.provider.SeriesGuideDatabase;
import com.battlelancer.seriesguide.util.AnalyticsUtils;
import com.battlelancer.seriesguide.util.Utils;

import android.app.AlertDialog;
import android.app.Dialog;
import android.app.ProgressDialog;
import android.content.DialogInterface;
import android.database.Cursor;
import android.database.sqlite.SQLiteException;
import android.os.AsyncTask;
import android.os.Bundle;
import android.os.Environment;
import android.preference.PreferenceManager;
import android.util.Log;
import android.view.View;
import android.view.View.OnClickListener;
import android.widget.Button;
import android.widget.TextView;
import android.widget.Toast;

import java.io.File;
import java.io.IOException;

/**
 * Import/export DB activity.
 * 
 * @author ccollins
 * @author trottmann.uwe
 */
public class BackupDeleteActivity extends BaseActivity {

    private Button exportDbToSdButton;

    private Button importDbFromSdButton;

    private ExportDatabaseTask mExportTask;

    private ImportDatabaseTask mImportTask;

    private ProgressDialog importProgress;

    private ProgressDialog exportProgress;

    public static final String TAG = "BackupDelete";

    private static final int EXPORT_DIALOG = 0;

    private static final int IMPORT_DIALOG = 1;

    private static final int EXPORT_PROGRESS = 3;

    private static final int IMPORT_PROGRESS = 4;

    public void fireTrackerEvent(String label) {
        AnalyticsUtils.getInstance(this).trackEvent(TAG, "Click", label, 0);
    }

    @Override
    public void onCreate(final Bundle savedInstanceState) {
        super.onCreate(savedInstanceState);
        setContentView(R.layout.backup);

        final ActionBar actionBar = getSupportActionBar();
        actionBar.setHomeButtonEnabled(true);
        actionBar.setTitle(getString(R.string.backup));
        actionBar.setDisplayShowTitleEnabled(true);

        exportDbToSdButton = (Button) findViewById(R.id.ButtonExportDBtoSD);
        exportDbToSdButton.setOnClickListener(new OnClickListener() {
            public void onClick(final View v) {
                showDialog(EXPORT_DIALOG);
            }
        });

        importDbFromSdButton = (Button) findViewById(R.id.ButtonImportDBfromSD);
        importDbFromSdButton.setOnClickListener(new OnClickListener() {
            public void onClick(final View v) {
                showDialog(IMPORT_DIALOG);
            }
        });

        String path = Environment.getExternalStorageDirectory() + "/seriesguidebackup";

        TextView backuppath = (TextView) findViewById(R.id.backuppath);
        backuppath.setText(getString(R.string.backup_path) + ": " + path);

        TextView dbVersion = (TextView) findViewById(R.id.dbversion);
        dbVersion.setText(getString(R.string.backup_version) + ": "
                + SeriesGuideDatabase.DATABASE_VERSION);
    }

    @Override
    protected void onStart() {
        super.onStart();
        AnalyticsUtils.getInstance(this).trackPageView("/BackupDelete");
    }

    @Override
    protected void onDestroy() {
        super.onDestroy();
        onCancelTasks();
    }

    private void onCancelTasks() {
        if (mImportTask != null && mImportTask.getStatus() == AsyncTask.Status.RUNNING) {
            mImportTask.cancel(true);
            mImportTask = null;
        }
        if (mExportTask != null && mExportTask.getStatus() == AsyncTask.Status.RUNNING) {
            mExportTask.cancel(true);
            mExportTask = null;
        }
    }

    private class ExportDatabaseTask extends AsyncTask<Void, Void, String> {

        // can use UI thread here
        @Override
        protected void onPreExecute() {
            showDialog(EXPORT_PROGRESS);
        }

        // automatically done on worker thread (separate from UI thread)
        @Override
        protected String doInBackground(final Void... args) {
            File dbFile = getApplication().getDatabasePath(SeriesGuideDatabase.DATABASE_NAME);

            File exportDir = new File(Environment.getExternalStorageDirectory(),
                    "seriesguidebackup");
            if (!exportDir.exists()) {
                exportDir.mkdirs();
            }
            File file = new File(exportDir, dbFile.getName());

            if (isCancelled()) {
                return null;
            }

            String errorMsg = null;
            try {
                file.createNewFile();
                Utils.copyFile(dbFile, file);
            } catch (IOException e) {
                Log.e(TAG, e.getMessage(), e);
                errorMsg = e.getMessage();
            }
            return errorMsg;
        }

        // can use UI thread here
        @Override
        protected void onPostExecute(final String errorMsg) {
            if (exportProgress.isShowing()) {
                exportProgress.dismiss();
            }
            if (errorMsg == null) {
                // track event
                AnalyticsUtils.getInstance(BackupDeleteActivity.this).trackEvent(TAG, "Backup",
                        "Success", 0);

                Toast.makeText(BackupDeleteActivity.this, getString(R.string.backup_success),
                        Toast.LENGTH_SHORT).show();
            } else {
                // track event
                AnalyticsUtils.getInstance(BackupDeleteActivity.this).trackEvent(TAG, "Backup",
                        errorMsg, 0);

                Toast.makeText(BackupDeleteActivity.this,
                        getString(R.string.backup_failed) + " - " + errorMsg, Toast.LENGTH_LONG)
                        .show();
            }
            setResult(RESULT_OK);
            finish();
        }
    }

    private class ImportDatabaseTask extends AsyncTask<Void, Void, String> {

        @Override
        protected void onPreExecute() {
            showDialog(IMPORT_PROGRESS);
        }

        // could pass the params used here in AsyncTask<String, Void, String> -
        // but not being re-used
        @Override
        protected String doInBackground(final Void... args) {

            File dbBackupFile = new File(Environment.getExternalStorageDirectory()
                    + "/seriesguidebackup/seriesdatabase");
            if (!dbBackupFile.exists()) {
                return getString(R.string.import_failed_nofile);
            } else if (!dbBackupFile.canRead()) {
                return getString(R.string.import_failed_noread);
            }

            if (isCancelled()) {
                return null;
            }

            File dbFile = getApplication().getDatabasePath(SeriesGuideDatabase.DATABASE_NAME);

            getApplication().deleteDatabase(SeriesGuideDatabase.DATABASE_NAME);

            try {
                dbFile.createNewFile();
                Utils.copyFile(dbBackupFile, dbFile);

                PreferenceManager.getDefaultSharedPreferences(getApplicationContext()).edit()
                        .putBoolean(SeriesGuidePreferences.KEY_DATABASEIMPORTED, true).commit();
                getContentResolver().notifyChange(Shows.CONTENT_URI, null);

                // wait a little for the new db to settle in
                try {
                    Thread.sleep(1000);
                } catch (InterruptedException e) {
                    Log.e(TAG, e.getMessage(), e);
                }

                // tell user something might have gone wrong if there are no
                // shows in the database right now
                try {
                    final Cursor shows = getContentResolver().query(Shows.CONTENT_URI,
                            new String[] {
                                Shows._ID
                            }, null, null, null);
                    if (shows != null) {
                        if (shows.getCount() == 0) {
                            return getString(R.string.dbupgradefailed);
                        }
                        shows.close();
                    }
                } catch (SQLiteException e) {
                    Log.e(TAG, e.getMessage(), e);
                    return e.getMessage();
                }

                return null;
            } catch (IOException e) {
                Log.e(TAG, e.getMessage(), e);
                return e.getMessage();
            }
        }

        @Override
        protected void onPostExecute(final String errMsg) {
            if (importProgress.isShowing()) {
                importProgress.dismiss();
            }
            if (errMsg == null) {
                // track event
                AnalyticsUtils.getInstance(BackupDeleteActivity.this).trackEvent(TAG, "Import",
                        "Success", 0);

                Toast.makeText(BackupDeleteActivity.this, getString(R.string.import_success),
                        Toast.LENGTH_SHORT).show();
            } else {
                // track event
                AnalyticsUtils.getInstance(BackupDeleteActivity.this).trackEvent(TAG, "Import",
                        errMsg, 0);

                Toast.makeText(BackupDeleteActivity.this,
                        getString(R.string.import_failed) + " - " + errMsg, Toast.LENGTH_LONG)
                        .show();
            }
            setResult(RESULT_OK);
            finish();
        }
    }

    @Override
    protected Dialog onCreateDialog(int id) {
        switch (id) {
            case EXPORT_DIALOG:
                return new AlertDialog.Builder(BackupDeleteActivity.this)
                        .setMessage(getString(R.string.backup_question))
                        .setPositiveButton(getString(R.string.backup_yes),
                                new DialogInterface.OnClickListener() {
                                    public void onClick(DialogInterface arg0, int arg1) {
                                        if (Utils.isExtStorageAvailable()) {
                                            mExportTask = new ExportDatabaseTask();
                                            mExportTask.execute();
                                        } else {
                                            Toast.makeText(BackupDeleteActivity.this,
                                                    getString(R.string.backup_failed_nosd),
                                                    Toast.LENGTH_SHORT).show();
                                        }
                                    }
                                }).setNegativeButton(getString(R.string.backup_no), null).create();
            case IMPORT_DIALOG:
                return new AlertDialog.Builder(BackupDeleteActivity.this)
                        .setMessage(getString(R.string.import_question))
                        .setPositiveButton(getString(R.string.import_yes),
                                new DialogInterface.OnClickListener() {
                                    public void onClick(DialogInterface arg0, int arg1) {
                                        if (Utils.isExtStorageAvailable()) {
                                            mImportTask = new ImportDatabaseTask();
                                            mImportTask.execute();
                                        } else {
                                            Toast.makeText(BackupDeleteActivity.this,
                                                    getString(R.string.import_failed_nosd),
                                                    Toast.LENGTH_SHORT).show();
                                        }
                                    }
                                }).setNegativeButton(getString(R.string.import_no), null).create();
            case EXPORT_PROGRESS:
                exportProgress = new ProgressDialog(BackupDeleteActivity.this);
                exportProgress.setMessage(getString(R.string.backup_inprogress));
                return exportProgress;
            case IMPORT_PROGRESS:
                importProgress = new ProgressDialog(BackupDeleteActivity.this);
                importProgress.setMessage(getString(R.string.import_inprogress));
                return importProgress;
        }
        return null;
    }
}<|MERGE_RESOLUTION|>--- conflicted
+++ resolved
@@ -1,328 +1,324 @@
-
-package com.battlelancer.seriesguide.ui;
-
-import com.actionbarsherlock.app.ActionBar;
-<<<<<<< HEAD
-import com.battlelancer.seriesguide.beta.R;
-=======
-import com.battlelancer.seriesguide.R;
->>>>>>> 4e8c3b48
-import com.battlelancer.seriesguide.provider.SeriesContract.Shows;
-import com.battlelancer.seriesguide.provider.SeriesGuideDatabase;
-import com.battlelancer.seriesguide.util.AnalyticsUtils;
-import com.battlelancer.seriesguide.util.Utils;
-
-import android.app.AlertDialog;
-import android.app.Dialog;
-import android.app.ProgressDialog;
-import android.content.DialogInterface;
-import android.database.Cursor;
-import android.database.sqlite.SQLiteException;
-import android.os.AsyncTask;
-import android.os.Bundle;
-import android.os.Environment;
-import android.preference.PreferenceManager;
-import android.util.Log;
-import android.view.View;
-import android.view.View.OnClickListener;
-import android.widget.Button;
-import android.widget.TextView;
-import android.widget.Toast;
-
-import java.io.File;
-import java.io.IOException;
-
-/**
- * Import/export DB activity.
- * 
- * @author ccollins
- * @author trottmann.uwe
- */
-public class BackupDeleteActivity extends BaseActivity {
-
-    private Button exportDbToSdButton;
-
-    private Button importDbFromSdButton;
-
-    private ExportDatabaseTask mExportTask;
-
-    private ImportDatabaseTask mImportTask;
-
-    private ProgressDialog importProgress;
-
-    private ProgressDialog exportProgress;
-
-    public static final String TAG = "BackupDelete";
-
-    private static final int EXPORT_DIALOG = 0;
-
-    private static final int IMPORT_DIALOG = 1;
-
-    private static final int EXPORT_PROGRESS = 3;
-
-    private static final int IMPORT_PROGRESS = 4;
-
-    public void fireTrackerEvent(String label) {
-        AnalyticsUtils.getInstance(this).trackEvent(TAG, "Click", label, 0);
-    }
-
-    @Override
-    public void onCreate(final Bundle savedInstanceState) {
-        super.onCreate(savedInstanceState);
-        setContentView(R.layout.backup);
-
-        final ActionBar actionBar = getSupportActionBar();
-        actionBar.setHomeButtonEnabled(true);
-        actionBar.setTitle(getString(R.string.backup));
-        actionBar.setDisplayShowTitleEnabled(true);
-
-        exportDbToSdButton = (Button) findViewById(R.id.ButtonExportDBtoSD);
-        exportDbToSdButton.setOnClickListener(new OnClickListener() {
-            public void onClick(final View v) {
-                showDialog(EXPORT_DIALOG);
-            }
-        });
-
-        importDbFromSdButton = (Button) findViewById(R.id.ButtonImportDBfromSD);
-        importDbFromSdButton.setOnClickListener(new OnClickListener() {
-            public void onClick(final View v) {
-                showDialog(IMPORT_DIALOG);
-            }
-        });
-
-        String path = Environment.getExternalStorageDirectory() + "/seriesguidebackup";
-
-        TextView backuppath = (TextView) findViewById(R.id.backuppath);
-        backuppath.setText(getString(R.string.backup_path) + ": " + path);
-
-        TextView dbVersion = (TextView) findViewById(R.id.dbversion);
-        dbVersion.setText(getString(R.string.backup_version) + ": "
-                + SeriesGuideDatabase.DATABASE_VERSION);
-    }
-
-    @Override
-    protected void onStart() {
-        super.onStart();
-        AnalyticsUtils.getInstance(this).trackPageView("/BackupDelete");
-    }
-
-    @Override
-    protected void onDestroy() {
-        super.onDestroy();
-        onCancelTasks();
-    }
-
-    private void onCancelTasks() {
-        if (mImportTask != null && mImportTask.getStatus() == AsyncTask.Status.RUNNING) {
-            mImportTask.cancel(true);
-            mImportTask = null;
-        }
-        if (mExportTask != null && mExportTask.getStatus() == AsyncTask.Status.RUNNING) {
-            mExportTask.cancel(true);
-            mExportTask = null;
-        }
-    }
-
-    private class ExportDatabaseTask extends AsyncTask<Void, Void, String> {
-
-        // can use UI thread here
-        @Override
-        protected void onPreExecute() {
-            showDialog(EXPORT_PROGRESS);
-        }
-
-        // automatically done on worker thread (separate from UI thread)
-        @Override
-        protected String doInBackground(final Void... args) {
-            File dbFile = getApplication().getDatabasePath(SeriesGuideDatabase.DATABASE_NAME);
-
-            File exportDir = new File(Environment.getExternalStorageDirectory(),
-                    "seriesguidebackup");
-            if (!exportDir.exists()) {
-                exportDir.mkdirs();
-            }
-            File file = new File(exportDir, dbFile.getName());
-
-            if (isCancelled()) {
-                return null;
-            }
-
-            String errorMsg = null;
-            try {
-                file.createNewFile();
-                Utils.copyFile(dbFile, file);
-            } catch (IOException e) {
-                Log.e(TAG, e.getMessage(), e);
-                errorMsg = e.getMessage();
-            }
-            return errorMsg;
-        }
-
-        // can use UI thread here
-        @Override
-        protected void onPostExecute(final String errorMsg) {
-            if (exportProgress.isShowing()) {
-                exportProgress.dismiss();
-            }
-            if (errorMsg == null) {
-                // track event
-                AnalyticsUtils.getInstance(BackupDeleteActivity.this).trackEvent(TAG, "Backup",
-                        "Success", 0);
-
-                Toast.makeText(BackupDeleteActivity.this, getString(R.string.backup_success),
-                        Toast.LENGTH_SHORT).show();
-            } else {
-                // track event
-                AnalyticsUtils.getInstance(BackupDeleteActivity.this).trackEvent(TAG, "Backup",
-                        errorMsg, 0);
-
-                Toast.makeText(BackupDeleteActivity.this,
-                        getString(R.string.backup_failed) + " - " + errorMsg, Toast.LENGTH_LONG)
-                        .show();
-            }
-            setResult(RESULT_OK);
-            finish();
-        }
-    }
-
-    private class ImportDatabaseTask extends AsyncTask<Void, Void, String> {
-
-        @Override
-        protected void onPreExecute() {
-            showDialog(IMPORT_PROGRESS);
-        }
-
-        // could pass the params used here in AsyncTask<String, Void, String> -
-        // but not being re-used
-        @Override
-        protected String doInBackground(final Void... args) {
-
-            File dbBackupFile = new File(Environment.getExternalStorageDirectory()
-                    + "/seriesguidebackup/seriesdatabase");
-            if (!dbBackupFile.exists()) {
-                return getString(R.string.import_failed_nofile);
-            } else if (!dbBackupFile.canRead()) {
-                return getString(R.string.import_failed_noread);
-            }
-
-            if (isCancelled()) {
-                return null;
-            }
-
-            File dbFile = getApplication().getDatabasePath(SeriesGuideDatabase.DATABASE_NAME);
-
-            getApplication().deleteDatabase(SeriesGuideDatabase.DATABASE_NAME);
-
-            try {
-                dbFile.createNewFile();
-                Utils.copyFile(dbBackupFile, dbFile);
-
-                PreferenceManager.getDefaultSharedPreferences(getApplicationContext()).edit()
-                        .putBoolean(SeriesGuidePreferences.KEY_DATABASEIMPORTED, true).commit();
-                getContentResolver().notifyChange(Shows.CONTENT_URI, null);
-
-                // wait a little for the new db to settle in
-                try {
-                    Thread.sleep(1000);
-                } catch (InterruptedException e) {
-                    Log.e(TAG, e.getMessage(), e);
-                }
-
-                // tell user something might have gone wrong if there are no
-                // shows in the database right now
-                try {
-                    final Cursor shows = getContentResolver().query(Shows.CONTENT_URI,
-                            new String[] {
-                                Shows._ID
-                            }, null, null, null);
-                    if (shows != null) {
-                        if (shows.getCount() == 0) {
-                            return getString(R.string.dbupgradefailed);
-                        }
-                        shows.close();
-                    }
-                } catch (SQLiteException e) {
-                    Log.e(TAG, e.getMessage(), e);
-                    return e.getMessage();
-                }
-
-                return null;
-            } catch (IOException e) {
-                Log.e(TAG, e.getMessage(), e);
-                return e.getMessage();
-            }
-        }
-
-        @Override
-        protected void onPostExecute(final String errMsg) {
-            if (importProgress.isShowing()) {
-                importProgress.dismiss();
-            }
-            if (errMsg == null) {
-                // track event
-                AnalyticsUtils.getInstance(BackupDeleteActivity.this).trackEvent(TAG, "Import",
-                        "Success", 0);
-
-                Toast.makeText(BackupDeleteActivity.this, getString(R.string.import_success),
-                        Toast.LENGTH_SHORT).show();
-            } else {
-                // track event
-                AnalyticsUtils.getInstance(BackupDeleteActivity.this).trackEvent(TAG, "Import",
-                        errMsg, 0);
-
-                Toast.makeText(BackupDeleteActivity.this,
-                        getString(R.string.import_failed) + " - " + errMsg, Toast.LENGTH_LONG)
-                        .show();
-            }
-            setResult(RESULT_OK);
-            finish();
-        }
-    }
-
-    @Override
-    protected Dialog onCreateDialog(int id) {
-        switch (id) {
-            case EXPORT_DIALOG:
-                return new AlertDialog.Builder(BackupDeleteActivity.this)
-                        .setMessage(getString(R.string.backup_question))
-                        .setPositiveButton(getString(R.string.backup_yes),
-                                new DialogInterface.OnClickListener() {
-                                    public void onClick(DialogInterface arg0, int arg1) {
-                                        if (Utils.isExtStorageAvailable()) {
-                                            mExportTask = new ExportDatabaseTask();
-                                            mExportTask.execute();
-                                        } else {
-                                            Toast.makeText(BackupDeleteActivity.this,
-                                                    getString(R.string.backup_failed_nosd),
-                                                    Toast.LENGTH_SHORT).show();
-                                        }
-                                    }
-                                }).setNegativeButton(getString(R.string.backup_no), null).create();
-            case IMPORT_DIALOG:
-                return new AlertDialog.Builder(BackupDeleteActivity.this)
-                        .setMessage(getString(R.string.import_question))
-                        .setPositiveButton(getString(R.string.import_yes),
-                                new DialogInterface.OnClickListener() {
-                                    public void onClick(DialogInterface arg0, int arg1) {
-                                        if (Utils.isExtStorageAvailable()) {
-                                            mImportTask = new ImportDatabaseTask();
-                                            mImportTask.execute();
-                                        } else {
-                                            Toast.makeText(BackupDeleteActivity.this,
-                                                    getString(R.string.import_failed_nosd),
-                                                    Toast.LENGTH_SHORT).show();
-                                        }
-                                    }
-                                }).setNegativeButton(getString(R.string.import_no), null).create();
-            case EXPORT_PROGRESS:
-                exportProgress = new ProgressDialog(BackupDeleteActivity.this);
-                exportProgress.setMessage(getString(R.string.backup_inprogress));
-                return exportProgress;
-            case IMPORT_PROGRESS:
-                importProgress = new ProgressDialog(BackupDeleteActivity.this);
-                importProgress.setMessage(getString(R.string.import_inprogress));
-                return importProgress;
-        }
-        return null;
-    }
-}+
+package com.battlelancer.seriesguide.ui;
+
+import com.actionbarsherlock.app.ActionBar;
+import com.battlelancer.seriesguide.beta.R;
+import com.battlelancer.seriesguide.provider.SeriesContract.Shows;
+import com.battlelancer.seriesguide.provider.SeriesGuideDatabase;
+import com.battlelancer.seriesguide.util.AnalyticsUtils;
+import com.battlelancer.seriesguide.util.Utils;
+
+import android.app.AlertDialog;
+import android.app.Dialog;
+import android.app.ProgressDialog;
+import android.content.DialogInterface;
+import android.database.Cursor;
+import android.database.sqlite.SQLiteException;
+import android.os.AsyncTask;
+import android.os.Bundle;
+import android.os.Environment;
+import android.preference.PreferenceManager;
+import android.util.Log;
+import android.view.View;
+import android.view.View.OnClickListener;
+import android.widget.Button;
+import android.widget.TextView;
+import android.widget.Toast;
+
+import java.io.File;
+import java.io.IOException;
+
+/**
+ * Import/export DB activity.
+ * 
+ * @author ccollins
+ * @author trottmann.uwe
+ */
+public class BackupDeleteActivity extends BaseActivity {
+
+    private Button exportDbToSdButton;
+
+    private Button importDbFromSdButton;
+
+    private ExportDatabaseTask mExportTask;
+
+    private ImportDatabaseTask mImportTask;
+
+    private ProgressDialog importProgress;
+
+    private ProgressDialog exportProgress;
+
+    public static final String TAG = "BackupDelete";
+
+    private static final int EXPORT_DIALOG = 0;
+
+    private static final int IMPORT_DIALOG = 1;
+
+    private static final int EXPORT_PROGRESS = 3;
+
+    private static final int IMPORT_PROGRESS = 4;
+
+    public void fireTrackerEvent(String label) {
+        AnalyticsUtils.getInstance(this).trackEvent(TAG, "Click", label, 0);
+    }
+
+    @Override
+    public void onCreate(final Bundle savedInstanceState) {
+        super.onCreate(savedInstanceState);
+        setContentView(R.layout.backup);
+
+        final ActionBar actionBar = getSupportActionBar();
+        actionBar.setHomeButtonEnabled(true);
+        actionBar.setTitle(getString(R.string.backup));
+        actionBar.setDisplayShowTitleEnabled(true);
+
+        exportDbToSdButton = (Button) findViewById(R.id.ButtonExportDBtoSD);
+        exportDbToSdButton.setOnClickListener(new OnClickListener() {
+            public void onClick(final View v) {
+                showDialog(EXPORT_DIALOG);
+            }
+        });
+
+        importDbFromSdButton = (Button) findViewById(R.id.ButtonImportDBfromSD);
+        importDbFromSdButton.setOnClickListener(new OnClickListener() {
+            public void onClick(final View v) {
+                showDialog(IMPORT_DIALOG);
+            }
+        });
+
+        String path = Environment.getExternalStorageDirectory() + "/seriesguidebackup";
+
+        TextView backuppath = (TextView) findViewById(R.id.backuppath);
+        backuppath.setText(getString(R.string.backup_path) + ": " + path);
+
+        TextView dbVersion = (TextView) findViewById(R.id.dbversion);
+        dbVersion.setText(getString(R.string.backup_version) + ": "
+                + SeriesGuideDatabase.DATABASE_VERSION);
+    }
+
+    @Override
+    protected void onStart() {
+        super.onStart();
+        AnalyticsUtils.getInstance(this).trackPageView("/BackupDelete");
+    }
+
+    @Override
+    protected void onDestroy() {
+        super.onDestroy();
+        onCancelTasks();
+    }
+
+    private void onCancelTasks() {
+        if (mImportTask != null && mImportTask.getStatus() == AsyncTask.Status.RUNNING) {
+            mImportTask.cancel(true);
+            mImportTask = null;
+        }
+        if (mExportTask != null && mExportTask.getStatus() == AsyncTask.Status.RUNNING) {
+            mExportTask.cancel(true);
+            mExportTask = null;
+        }
+    }
+
+    private class ExportDatabaseTask extends AsyncTask<Void, Void, String> {
+
+        // can use UI thread here
+        @Override
+        protected void onPreExecute() {
+            showDialog(EXPORT_PROGRESS);
+        }
+
+        // automatically done on worker thread (separate from UI thread)
+        @Override
+        protected String doInBackground(final Void... args) {
+            File dbFile = getApplication().getDatabasePath(SeriesGuideDatabase.DATABASE_NAME);
+
+            File exportDir = new File(Environment.getExternalStorageDirectory(),
+                    "seriesguidebackup");
+            if (!exportDir.exists()) {
+                exportDir.mkdirs();
+            }
+            File file = new File(exportDir, dbFile.getName());
+
+            if (isCancelled()) {
+                return null;
+            }
+
+            String errorMsg = null;
+            try {
+                file.createNewFile();
+                Utils.copyFile(dbFile, file);
+            } catch (IOException e) {
+                Log.e(TAG, e.getMessage(), e);
+                errorMsg = e.getMessage();
+            }
+            return errorMsg;
+        }
+
+        // can use UI thread here
+        @Override
+        protected void onPostExecute(final String errorMsg) {
+            if (exportProgress.isShowing()) {
+                exportProgress.dismiss();
+            }
+            if (errorMsg == null) {
+                // track event
+                AnalyticsUtils.getInstance(BackupDeleteActivity.this).trackEvent(TAG, "Backup",
+                        "Success", 0);
+
+                Toast.makeText(BackupDeleteActivity.this, getString(R.string.backup_success),
+                        Toast.LENGTH_SHORT).show();
+            } else {
+                // track event
+                AnalyticsUtils.getInstance(BackupDeleteActivity.this).trackEvent(TAG, "Backup",
+                        errorMsg, 0);
+
+                Toast.makeText(BackupDeleteActivity.this,
+                        getString(R.string.backup_failed) + " - " + errorMsg, Toast.LENGTH_LONG)
+                        .show();
+            }
+            setResult(RESULT_OK);
+            finish();
+        }
+    }
+
+    private class ImportDatabaseTask extends AsyncTask<Void, Void, String> {
+
+        @Override
+        protected void onPreExecute() {
+            showDialog(IMPORT_PROGRESS);
+        }
+
+        // could pass the params used here in AsyncTask<String, Void, String> -
+        // but not being re-used
+        @Override
+        protected String doInBackground(final Void... args) {
+
+            File dbBackupFile = new File(Environment.getExternalStorageDirectory()
+                    + "/seriesguidebackup/seriesdatabase");
+            if (!dbBackupFile.exists()) {
+                return getString(R.string.import_failed_nofile);
+            } else if (!dbBackupFile.canRead()) {
+                return getString(R.string.import_failed_noread);
+            }
+
+            if (isCancelled()) {
+                return null;
+            }
+
+            File dbFile = getApplication().getDatabasePath(SeriesGuideDatabase.DATABASE_NAME);
+
+            getApplication().deleteDatabase(SeriesGuideDatabase.DATABASE_NAME);
+
+            try {
+                dbFile.createNewFile();
+                Utils.copyFile(dbBackupFile, dbFile);
+
+                PreferenceManager.getDefaultSharedPreferences(getApplicationContext()).edit()
+                        .putBoolean(SeriesGuidePreferences.KEY_DATABASEIMPORTED, true).commit();
+                getContentResolver().notifyChange(Shows.CONTENT_URI, null);
+
+                // wait a little for the new db to settle in
+                try {
+                    Thread.sleep(1000);
+                } catch (InterruptedException e) {
+                    Log.e(TAG, e.getMessage(), e);
+                }
+
+                // tell user something might have gone wrong if there are no
+                // shows in the database right now
+                try {
+                    final Cursor shows = getContentResolver().query(Shows.CONTENT_URI,
+                            new String[] {
+                                Shows._ID
+                            }, null, null, null);
+                    if (shows != null) {
+                        if (shows.getCount() == 0) {
+                            return getString(R.string.dbupgradefailed);
+                        }
+                        shows.close();
+                    }
+                } catch (SQLiteException e) {
+                    Log.e(TAG, e.getMessage(), e);
+                    return e.getMessage();
+                }
+
+                return null;
+            } catch (IOException e) {
+                Log.e(TAG, e.getMessage(), e);
+                return e.getMessage();
+            }
+        }
+
+        @Override
+        protected void onPostExecute(final String errMsg) {
+            if (importProgress.isShowing()) {
+                importProgress.dismiss();
+            }
+            if (errMsg == null) {
+                // track event
+                AnalyticsUtils.getInstance(BackupDeleteActivity.this).trackEvent(TAG, "Import",
+                        "Success", 0);
+
+                Toast.makeText(BackupDeleteActivity.this, getString(R.string.import_success),
+                        Toast.LENGTH_SHORT).show();
+            } else {
+                // track event
+                AnalyticsUtils.getInstance(BackupDeleteActivity.this).trackEvent(TAG, "Import",
+                        errMsg, 0);
+
+                Toast.makeText(BackupDeleteActivity.this,
+                        getString(R.string.import_failed) + " - " + errMsg, Toast.LENGTH_LONG)
+                        .show();
+            }
+            setResult(RESULT_OK);
+            finish();
+        }
+    }
+
+    @Override
+    protected Dialog onCreateDialog(int id) {
+        switch (id) {
+            case EXPORT_DIALOG:
+                return new AlertDialog.Builder(BackupDeleteActivity.this)
+                        .setMessage(getString(R.string.backup_question))
+                        .setPositiveButton(getString(R.string.backup_yes),
+                                new DialogInterface.OnClickListener() {
+                                    public void onClick(DialogInterface arg0, int arg1) {
+                                        if (Utils.isExtStorageAvailable()) {
+                                            mExportTask = new ExportDatabaseTask();
+                                            mExportTask.execute();
+                                        } else {
+                                            Toast.makeText(BackupDeleteActivity.this,
+                                                    getString(R.string.backup_failed_nosd),
+                                                    Toast.LENGTH_SHORT).show();
+                                        }
+                                    }
+                                }).setNegativeButton(getString(R.string.backup_no), null).create();
+            case IMPORT_DIALOG:
+                return new AlertDialog.Builder(BackupDeleteActivity.this)
+                        .setMessage(getString(R.string.import_question))
+                        .setPositiveButton(getString(R.string.import_yes),
+                                new DialogInterface.OnClickListener() {
+                                    public void onClick(DialogInterface arg0, int arg1) {
+                                        if (Utils.isExtStorageAvailable()) {
+                                            mImportTask = new ImportDatabaseTask();
+                                            mImportTask.execute();
+                                        } else {
+                                            Toast.makeText(BackupDeleteActivity.this,
+                                                    getString(R.string.import_failed_nosd),
+                                                    Toast.LENGTH_SHORT).show();
+                                        }
+                                    }
+                                }).setNegativeButton(getString(R.string.import_no), null).create();
+            case EXPORT_PROGRESS:
+                exportProgress = new ProgressDialog(BackupDeleteActivity.this);
+                exportProgress.setMessage(getString(R.string.backup_inprogress));
+                return exportProgress;
+            case IMPORT_PROGRESS:
+                importProgress = new ProgressDialog(BackupDeleteActivity.this);
+                importProgress.setMessage(getString(R.string.import_inprogress));
+                return importProgress;
+        }
+        return null;
+    }
+}