--- conflicted
+++ resolved
@@ -1,4 +1,3 @@
-<<<<<<< HEAD
 
 package com.battlelancer.seriesguide.ui;
 
@@ -167,175 +166,4 @@
 
         int SHOW_TITLE = 6;
     }
-}
-=======
-
-package com.battlelancer.seriesguide.ui;
-
-import com.actionbarsherlock.app.SherlockListFragment;
-import com.battlelancer.seriesguide.beta.R;
-import com.battlelancer.seriesguide.provider.SeriesContract.EpisodeSearch;
-import com.battlelancer.seriesguide.provider.SeriesContract.Episodes;
-import com.battlelancer.seriesguide.provider.SeriesContract.Shows;
-
-import android.app.SearchManager;
-import android.content.Intent;
-import android.database.Cursor;
-import android.graphics.Color;
-import android.os.Bundle;
-import android.support.v4.app.LoaderManager.LoaderCallbacks;
-import android.support.v4.content.CursorLoader;
-import android.support.v4.content.Loader;
-import android.support.v4.widget.SimpleCursorAdapter;
-import android.support.v4.widget.SimpleCursorAdapter.ViewBinder;
-import android.text.Html;
-import android.view.LayoutInflater;
-import android.view.View;
-import android.view.ViewGroup;
-import android.widget.ListView;
-import android.widget.TextView;
-
-public class SearchFragment extends SherlockListFragment implements LoaderCallbacks<Cursor> {
-
-    private static final int LOADER_ID = R.string.search_title;
-
-    private SimpleCursorAdapter mAdapter;
-
-    private String mShowTitle;
-
-    interface InitBundle {
-        String QUERY = "query";
-
-        String SHOW_TITLE = "title";
-    }
-
-    @Override
-    public View onCreateView(LayoutInflater inflater, ViewGroup container, Bundle savedInstanceState) {
-        return inflater.inflate(R.layout.search_fragment, container, false);
-    }
-
-    @Override
-    public void onActivityCreated(Bundle savedInstanceState) {
-        super.onActivityCreated(savedInstanceState);
-
-        String[] from = new String[] {
-                Episodes.TITLE, Episodes.OVERVIEW, Episodes.NUMBER, Episodes.WATCHED, Shows.TITLE
-        };
-        int[] to = new int[] {
-                R.id.TextViewSearchRow, R.id.TextViewSearchSnippet, R.id.TextViewSearchEpNumbers,
-                R.id.TextViewSearchEpWatchedState, R.id.TextViewSearchSeriesName
-        };
-
-        mAdapter = new SimpleCursorAdapter(getActivity(), R.layout.search_row, null, from, to, 0);
-        mAdapter.setViewBinder(new ViewBinder() {
-
-            public boolean setViewValue(View view, Cursor cursor, int columnIndex) {
-                if (columnIndex == SearchQuery.NUMBER) {
-                    TextView numbers = (TextView) view;
-                    String epnumber = getString(R.string.episode) + " "
-                            + cursor.getString(columnIndex);
-                    String senumber = getString(R.string.season) + " "
-                            + cursor.getString(SearchQuery.SEASON);
-                    numbers.setText(senumber + " " + epnumber);
-                    return true;
-                }
-                if (columnIndex == SearchQuery.WATCHED) {
-                    boolean isWatched = (1 == cursor.getInt(columnIndex));
-                    TextView watchedState = (TextView) view;
-                    watchedState.setText(isWatched ? getString(R.string.episode_iswatched)
-                            : getString(R.string.episode_notwatched));
-                    watchedState.setTextColor(isWatched ? Color.GREEN : Color.GRAY);
-                    return true;
-                }
-                if (columnIndex == SearchQuery.OVERVIEW) {
-                    TextView watchedState = (TextView) view;
-                    // make matched term bold
-                    watchedState.setText(Html.fromHtml(cursor.getString(SearchQuery.OVERVIEW)));
-                    return true;
-                }
-
-                return false;
-            }
-        });
-        setListAdapter(mAdapter);
-
-        getLoaderManager().initLoader(LOADER_ID, getArguments(), this);
-    }
-
-    public void onPerformSearch(Bundle args) {
-        getLoaderManager().restartLoader(LOADER_ID, args, this);
-    }
-
-    @Override
-    public void onListItemClick(ListView l, View v, int position, long id) {
-        Intent i = new Intent(getActivity(), EpisodeDetailsActivity.class);
-        i.putExtra(EpisodeDetailsActivity.InitBundle.EPISODE_TVDBID, (int) id);
-        startActivity(i);
-    }
-
-    @Override
-    public Loader<Cursor> onCreateLoader(int id, Bundle args) {
-        String selection = null;
-        final String query = args.getString(SearchManager.QUERY);
-        String[] selectionArgs = new String[] {
-            query
-        };
-
-        Bundle appData = args.getBundle(SearchManager.APP_DATA);
-        if (appData != null) {
-            String showtitle = appData.getString(InitBundle.SHOW_TITLE);
-            if (showtitle != null) {
-                // preserve show filter as long as this fragment is alive
-                mShowTitle = showtitle;
-            }
-        }
-
-        // set show filter
-        if (mShowTitle != null) {
-            selection = Shows.TITLE + "=?";
-            selectionArgs = new String[] {
-                    query, mShowTitle
-            };
-        }
-
-        return new CursorLoader(getActivity(), EpisodeSearch.CONTENT_URI_SEARCH,
-                SearchQuery.PROJECTION, selection, selectionArgs, null);
-    }
-
-    @Override
-    public void onLoadFinished(Loader<Cursor> loader, Cursor data) {
-        // Swap the new cursor in. (The framework will take care of closing the
-        // old cursor once we return.)
-        mAdapter.swapCursor(data);
-    }
-
-    @Override
-    public void onLoaderReset(Loader<Cursor> loader) {
-        // This is called when the last Cursor provided to onLoadFinished()
-        // above is about to be closed. We need to make sure we are no
-        // longer using it.
-        mAdapter.swapCursor(null);
-    }
-
-    interface SearchQuery {
-        String[] PROJECTION = new String[] {
-                Episodes._ID, Episodes.TITLE, Episodes.OVERVIEW, Episodes.NUMBER, Episodes.SEASON,
-                Episodes.WATCHED, Shows.TITLE
-        };
-
-        int _ID = 0;
-
-        int TITLE = 1;
-
-        int OVERVIEW = 2;
-
-        int NUMBER = 3;
-
-        int SEASON = 4;
-
-        int WATCHED = 5;
-
-        int SHOW_TITLE = 6;
-    }
-}
->>>>>>> 553b10e6
+}