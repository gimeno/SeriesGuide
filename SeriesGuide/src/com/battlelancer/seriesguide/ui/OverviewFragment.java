--- conflicted
+++ resolved
@@ -444,11 +444,7 @@
 
         // build share string
         final StringBuilder shareString = new StringBuilder(getString(R.string.share_checkout));
-<<<<<<< HEAD
-        shareString.append(" \"").append(mShow.getSeriesName());
-=======
         shareString.append(" \"").append(mShow.getTitle());
->>>>>>> fb302ac3
         shareString.append(" - ").append(episodestring).append("\"");
         mShareData.putString(ShareItems.SHARESTRING, shareString.toString());
         mShareData.putString(ShareItems.EPISODESTRING, episodestring);
