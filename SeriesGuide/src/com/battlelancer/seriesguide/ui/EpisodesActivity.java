--- conflicted
+++ resolved
@@ -1,191 +1,187 @@
-
-package com.battlelancer.seriesguide.ui;
-
-<<<<<<< HEAD
-import com.battlelancer.seriesguide.R;
-=======
-import com.actionbarsherlock.app.ActionBar;
-import com.battlelancer.seriesguide.Constants;
-import com.battlelancer.seriesguide.beta.R;
-import com.battlelancer.seriesguide.items.Episode;
-import com.battlelancer.seriesguide.items.Series;
-import com.battlelancer.seriesguide.provider.SeriesContract.Episodes;
-import com.battlelancer.seriesguide.provider.SeriesContract.Seasons;
->>>>>>> f1e21f8c
-import com.battlelancer.seriesguide.provider.SeriesContract.Shows;
-import com.battlelancer.seriesguide.ui.EpisodeDetailsActivity.EpisodePagerAdapter;
-import com.battlelancer.seriesguide.util.DBUtils;
-import com.battlelancer.seriesguide.util.Utils;
-import com.battlelancer.thetvdbapi.ImageCache;
-import com.viewpagerindicator.TitlePageIndicator;
-
-import android.content.Intent;
-import android.content.SharedPreferences;
-import android.database.Cursor;
-import android.graphics.Bitmap;
-import android.graphics.drawable.BitmapDrawable;
-import android.os.Bundle;
-import android.preference.PreferenceManager;
-import android.support.v4.app.Fragment;
-import android.support.v4.view.ViewPager;
-import android.util.Log;
-import android.view.View;
-import android.widget.ImageView;
-
-import java.lang.ref.WeakReference;
-import java.util.ArrayList;
-import java.util.List;
-
-public class EpisodesActivity extends BaseActivity {
-
-    private Fragment mFragment;
-
-    private EpisodePagerAdapter mAdapter;
-
-    private ViewPager mPager;
-
-    private boolean mDualPane;
-
-    private ArrayList<Episode> mEpisodes;
-
-    @Override
-    protected void onCreate(Bundle savedInstanceState) {
-        super.onCreate(savedInstanceState);
-        setContentView(R.layout.episodes_multipane);
-
-        final ActionBar actionBar = getSupportActionBar();
-        actionBar.setHomeButtonEnabled(true);
-        actionBar.setDisplayShowTitleEnabled(true);
-
-        View pagerFragment = findViewById(R.id.pager);
-        mDualPane = pagerFragment != null && pagerFragment.getVisibility() == View.VISIBLE;
-
-        String customTitle = getIntent().getStringExtra(Intent.EXTRA_TITLE);
-        if (customTitle == null) {
-            customTitle = "";
-        }
-
-        final String seriesid = getIntent().getStringExtra(Shows.REF_SHOW_ID);
-        final Series show = DBUtils.getShow(this, seriesid);
-        String posterPath = "";
-        if (show != null) {
-            String showname = show.getSeriesName();
-            actionBar.setTitle(showname);
-            setTitle(showname + " " + customTitle);
-            actionBar.setSubtitle(customTitle);
-
-            posterPath = show.getPoster();
-        } else {
-            // just in case
-            finish();
-        }
-
-        if (savedInstanceState == null) {
-            // build the episode list fragment
-            mFragment = onCreatePane();
-            mFragment.setArguments(intentToFragmentArguments(getIntent()));
-
-            getSupportFragmentManager().beginTransaction()
-                    .add(R.id.fragment_episodes, mFragment, "episodes").commit();
-        }
-
-        // build the episode pager if we are in a multi-pane layout
-        if (mDualPane) {
-            // set the pager background
-            if (Utils.isFroyoOrHigher()) {
-                // using alpha seems not to work on eclair, so only set
-                // a background on froyo+ then
-                final ImageView background = (ImageView) findViewById(R.id.background);
-                Bitmap bg = ImageCache.getInstance(this).get(posterPath);
-                if (bg != null) {
-                    BitmapDrawable drawable = new BitmapDrawable(getResources(), bg);
-                    drawable.setAlpha(50);
-                    background.setImageDrawable(drawable);
-                }
-            }
-
-            // set adapters for pager and indicator
-            Constants.EpisodeSorting sorting = Utils.getEpisodeSorting(this);
-            String seasonId = getIntent().getStringExtra(Seasons._ID);
-
-            Cursor episodeCursor = getContentResolver().query(
-                    Episodes.buildEpisodesOfSeasonWithShowUri(seasonId), new String[] {
-                            Episodes._ID, Episodes.NUMBER, Episodes.SEASON
-                    }, null, null, sorting.query());
-
-            mEpisodes = new ArrayList<Episode>();
-            if (episodeCursor != null) {
-                while (episodeCursor.moveToNext()) {
-                    Episode ep = new Episode();
-                    ep.setId(episodeCursor.getString(0));
-                    ep.setNumber(episodeCursor.getString(1));
-                    ep.setSeason(episodeCursor.getString(2));
-                    mEpisodes.add(ep);
-                }
-            }
-
-            SharedPreferences prefs = PreferenceManager
-                    .getDefaultSharedPreferences(getApplicationContext());
-            mAdapter = new EpisodePagerAdapter(getSupportFragmentManager(), mEpisodes, prefs);
-
-            mPager = (ViewPager) pagerFragment;
-            mPager.setAdapter(mAdapter);
-
-            TitlePageIndicator indicator = (TitlePageIndicator) findViewById(R.id.indicator);
-            indicator.setViewPager(mPager, 0);
-        } else {
-            // FIXME Dirty: make sure no fragments are left over from a config
-            // change
-            for (Fragment fragment : getActiveFragments()) {
-                if (fragment.getTag() == null) {
-                    Log.d("EpisodesActivity", "Removing a leftover fragment");
-                    getSupportFragmentManager().beginTransaction().remove(fragment).commit();
-                }
-            }
-        }
-    }
-
-    List<WeakReference<Fragment>> mFragments = new ArrayList<WeakReference<Fragment>>();
-
-    @Override
-    public void onAttachFragment(Fragment fragment) {
-        mFragments.add(new WeakReference<Fragment>(fragment));
-    }
-
-    public ArrayList<Fragment> getActiveFragments() {
-        ArrayList<Fragment> ret = new ArrayList<Fragment>();
-        for (WeakReference<Fragment> ref : mFragments) {
-            Fragment f = ref.get();
-            if (f != null) {
-                if (f.isAdded()) {
-                    ret.add(f);
-                }
-            }
-        }
-        return ret;
-    }
-
-    protected Fragment onCreatePane() {
-        return new EpisodesFragment();
-    }
-
-    /**
-     * Switch the view pager page to show the given episode.
-     * 
-     * @param episodeId
-     */
-    public void onChangePage(String episodeId) {
-        if (mDualPane) {
-            // get the index of the given episode in the pager
-            int i = 0;
-            for (; i < mEpisodes.size(); i++) {
-                if (mEpisodes.get(i).getId().equalsIgnoreCase(episodeId)) {
-                    break;
-                }
-            }
-
-            // switch to the page immediately
-            mPager.setCurrentItem(i, false);
-        }
-    }
-}
+
+package com.battlelancer.seriesguide.ui;
+
+import com.actionbarsherlock.app.ActionBar;
+import com.battlelancer.seriesguide.Constants;
+import com.battlelancer.seriesguide.R;
+import com.battlelancer.seriesguide.items.Episode;
+import com.battlelancer.seriesguide.items.Series;
+import com.battlelancer.seriesguide.provider.SeriesContract.Episodes;
+import com.battlelancer.seriesguide.provider.SeriesContract.Seasons;
+import com.battlelancer.seriesguide.provider.SeriesContract.Shows;
+import com.battlelancer.seriesguide.ui.EpisodeDetailsActivity.EpisodePagerAdapter;
+import com.battlelancer.seriesguide.util.DBUtils;
+import com.battlelancer.seriesguide.util.Utils;
+import com.battlelancer.thetvdbapi.ImageCache;
+import com.viewpagerindicator.TitlePageIndicator;
+
+import android.content.Intent;
+import android.content.SharedPreferences;
+import android.database.Cursor;
+import android.graphics.Bitmap;
+import android.graphics.drawable.BitmapDrawable;
+import android.os.Bundle;
+import android.preference.PreferenceManager;
+import android.support.v4.app.Fragment;
+import android.support.v4.view.ViewPager;
+import android.util.Log;
+import android.view.View;
+import android.widget.ImageView;
+
+import java.lang.ref.WeakReference;
+import java.util.ArrayList;
+import java.util.List;
+
+public class EpisodesActivity extends BaseActivity {
+
+    private Fragment mFragment;
+
+    private EpisodePagerAdapter mAdapter;
+
+    private ViewPager mPager;
+
+    private boolean mDualPane;
+
+    private ArrayList<Episode> mEpisodes;
+
+    @Override
+    protected void onCreate(Bundle savedInstanceState) {
+        super.onCreate(savedInstanceState);
+        setContentView(R.layout.episodes_multipane);
+
+        final ActionBar actionBar = getSupportActionBar();
+        actionBar.setHomeButtonEnabled(true);
+        actionBar.setDisplayShowTitleEnabled(true);
+
+        View pagerFragment = findViewById(R.id.pager);
+        mDualPane = pagerFragment != null && pagerFragment.getVisibility() == View.VISIBLE;
+
+        String customTitle = getIntent().getStringExtra(Intent.EXTRA_TITLE);
+        if (customTitle == null) {
+            customTitle = "";
+        }
+
+        final String seriesid = getIntent().getStringExtra(Shows.REF_SHOW_ID);
+        final Series show = DBUtils.getShow(this, seriesid);
+        String posterPath = "";
+        if (show != null) {
+            String showname = show.getSeriesName();
+            actionBar.setTitle(showname);
+            setTitle(showname + " " + customTitle);
+            actionBar.setSubtitle(customTitle);
+
+            posterPath = show.getPoster();
+        } else {
+            // just in case
+            finish();
+        }
+
+        if (savedInstanceState == null) {
+            // build the episode list fragment
+            mFragment = onCreatePane();
+            mFragment.setArguments(intentToFragmentArguments(getIntent()));
+
+            getSupportFragmentManager().beginTransaction()
+                    .add(R.id.fragment_episodes, mFragment, "episodes").commit();
+        }
+
+        // build the episode pager if we are in a multi-pane layout
+        if (mDualPane) {
+            // set the pager background
+            if (Utils.isFroyoOrHigher()) {
+                // using alpha seems not to work on eclair, so only set
+                // a background on froyo+ then
+                final ImageView background = (ImageView) findViewById(R.id.background);
+                Bitmap bg = ImageCache.getInstance(this).get(posterPath);
+                if (bg != null) {
+                    BitmapDrawable drawable = new BitmapDrawable(getResources(), bg);
+                    drawable.setAlpha(50);
+                    background.setImageDrawable(drawable);
+                }
+            }
+
+            // set adapters for pager and indicator
+            Constants.EpisodeSorting sorting = Utils.getEpisodeSorting(this);
+            String seasonId = getIntent().getStringExtra(Seasons._ID);
+
+            Cursor episodeCursor = getContentResolver().query(
+                    Episodes.buildEpisodesOfSeasonWithShowUri(seasonId), new String[] {
+                            Episodes._ID, Episodes.NUMBER, Episodes.SEASON
+                    }, null, null, sorting.query());
+
+            mEpisodes = new ArrayList<Episode>();
+            if (episodeCursor != null) {
+                while (episodeCursor.moveToNext()) {
+                    Episode ep = new Episode();
+                    ep.setId(episodeCursor.getString(0));
+                    ep.setNumber(episodeCursor.getString(1));
+                    ep.setSeason(episodeCursor.getString(2));
+                    mEpisodes.add(ep);
+                }
+            }
+
+            SharedPreferences prefs = PreferenceManager
+                    .getDefaultSharedPreferences(getApplicationContext());
+            mAdapter = new EpisodePagerAdapter(getSupportFragmentManager(), mEpisodes, prefs);
+
+            mPager = (ViewPager) pagerFragment;
+            mPager.setAdapter(mAdapter);
+
+            TitlePageIndicator indicator = (TitlePageIndicator) findViewById(R.id.indicator);
+            indicator.setViewPager(mPager, 0);
+        } else {
+            // FIXME Dirty: make sure no fragments are left over from a config
+            // change
+            for (Fragment fragment : getActiveFragments()) {
+                if (fragment.getTag() == null) {
+                    Log.d("EpisodesActivity", "Removing a leftover fragment");
+                    getSupportFragmentManager().beginTransaction().remove(fragment).commit();
+                }
+            }
+        }
+    }
+
+    List<WeakReference<Fragment>> mFragments = new ArrayList<WeakReference<Fragment>>();
+
+    @Override
+    public void onAttachFragment(Fragment fragment) {
+        mFragments.add(new WeakReference<Fragment>(fragment));
+    }
+
+    public ArrayList<Fragment> getActiveFragments() {
+        ArrayList<Fragment> ret = new ArrayList<Fragment>();
+        for (WeakReference<Fragment> ref : mFragments) {
+            Fragment f = ref.get();
+            if (f != null) {
+                if (f.isAdded()) {
+                    ret.add(f);
+                }
+            }
+        }
+        return ret;
+    }
+
+    protected Fragment onCreatePane() {
+        return new EpisodesFragment();
+    }
+
+    /**
+     * Switch the view pager page to show the given episode.
+     * 
+     * @param episodeId
+     */
+    public void onChangePage(String episodeId) {
+        if (mDualPane) {
+            // get the index of the given episode in the pager
+            int i = 0;
+            for (; i < mEpisodes.size(); i++) {
+                if (mEpisodes.get(i).getId().equalsIgnoreCase(episodeId)) {
+                    break;
+                }
+            }
+
+            // switch to the page immediately
+            mPager.setCurrentItem(i, false);
+        }
+    }
+}