--- conflicted
+++ resolved
@@ -9,10 +9,6 @@
 import com.battlelancer.seriesguide.util.ShareUtils;
 import com.battlelancer.seriesguide.util.TaskManager;
 import com.viewpagerindicator.TabPageIndicator;
-<<<<<<< HEAD
-import com.viewpagerindicator.TitleProvider;
-=======
->>>>>>> 49e94a37
 
 import android.content.Context;
 import android.os.Bundle;
@@ -51,11 +47,7 @@
         indicator.setViewPager(mPager);
     }
 
-<<<<<<< HEAD
-    public static class AddPagerAdapter extends FragmentPagerAdapter implements TitleProvider {
-=======
     public static class AddPagerAdapter extends FragmentPagerAdapter {
->>>>>>> 49e94a37
 
         private Context mContext;
 
@@ -86,11 +78,7 @@
         }
 
         @Override
-<<<<<<< HEAD
-        public String getTitle(int position) {
-=======
         public CharSequence getPageTitle(int position) {
->>>>>>> 49e94a37
             switch (position) {
                 case 1:
                     return mContext.getString(R.string.trending).toUpperCase();
