--- conflicted
+++ resolved
@@ -43,11 +43,8 @@
 import com.uwetrottmann.seriesguide.R;
 import com.viewpagerindicator.TabPageIndicator;
 
-<<<<<<< HEAD
 import net.simonvt.menudrawer.MenuDrawer;
-=======
 import java.util.Locale;
->>>>>>> 8f809e07
 
 /**
  * Hosts various fragments in a {@link ViewPager} which allow adding shows to
