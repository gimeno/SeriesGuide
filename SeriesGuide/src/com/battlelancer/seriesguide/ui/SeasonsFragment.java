--- conflicted
+++ resolved
@@ -1,467 +1,463 @@
-
-package com.battlelancer.seriesguide.ui;
-
-import com.actionbarsherlock.app.SherlockListFragment;
-import com.actionbarsherlock.view.Menu;
-import com.actionbarsherlock.view.MenuInflater;
-import com.actionbarsherlock.view.MenuItem;
-import com.battlelancer.seriesguide.Constants;
-import com.battlelancer.seriesguide.Constants.SeasonSorting;
-<<<<<<< HEAD
-import com.battlelancer.seriesguide.beta.R;
-=======
-import com.battlelancer.seriesguide.R;
->>>>>>> 4e8c3b48
-import com.battlelancer.seriesguide.provider.SeriesContract.Episodes;
-import com.battlelancer.seriesguide.provider.SeriesContract.Seasons;
-import com.battlelancer.seriesguide.ui.dialogs.SortDialogFragment;
-import com.battlelancer.seriesguide.util.AnalyticsUtils;
-import com.battlelancer.seriesguide.util.DBUtils;
-
-import android.content.ContentValues;
-import android.content.Intent;
-import android.content.SharedPreferences;
-import android.content.SharedPreferences.OnSharedPreferenceChangeListener;
-import android.database.Cursor;
-import android.graphics.Color;
-import android.os.Build;
-import android.os.Bundle;
-import android.preference.PreferenceManager;
-import android.provider.BaseColumns;
-import android.support.v4.app.FragmentActivity;
-import android.support.v4.app.FragmentManager;
-import android.support.v4.app.LoaderManager;
-import android.support.v4.content.CursorLoader;
-import android.support.v4.content.Loader;
-import android.support.v4.widget.CursorAdapter;
-import android.support.v4.widget.SimpleCursorAdapter;
-import android.support.v4.widget.SimpleCursorAdapter.ViewBinder;
-import android.view.ContextMenu;
-import android.view.ContextMenu.ContextMenuInfo;
-import android.view.LayoutInflater;
-import android.view.View;
-import android.view.ViewGroup;
-import android.widget.AdapterView.AdapterContextMenuInfo;
-import android.widget.ListView;
-import android.widget.ProgressBar;
-import android.widget.TextView;
-
-public class SeasonsFragment extends SherlockListFragment implements
-        LoaderManager.LoaderCallbacks<Cursor> {
-
-    private static final int ID_MARK_ALL_WATCHED = 0;
-
-    private static final int ID_MARK_ALL_UNWATCHED = 1;
-
-    private static final int LOADER_ID = 1;
-
-    private Constants.SeasonSorting mSorting;
-
-    private SimpleCursorAdapter mAdapter;
-
-    /**
-     * All values have to be integer.
-     */
-    public interface InitBundle {
-        String SHOW_TVDBID = "show_tvdbid";
-    }
-
-    public static SeasonsFragment newInstance(int showId) {
-        SeasonsFragment f = new SeasonsFragment();
-
-        // Supply index input as an argument.
-        Bundle args = new Bundle();
-        args.putInt(InitBundle.SHOW_TVDBID, showId);
-        f.setArguments(args);
-
-        return f;
-    }
-
-    public void fireTrackerEvent(String label) {
-        AnalyticsUtils.getInstance(getActivity()).trackEvent("Seasons", "Click", label, 0);
-    }
-
-    @Override
-    public void onCreate(Bundle savedInstanceState) {
-        super.onCreate(savedInstanceState);
-        AnalyticsUtils.getInstance(getActivity()).trackPageView("/Seasons");
-    }
-
-    @Override
-    public View onCreateView(LayoutInflater inflater, ViewGroup container, Bundle savedInstanceState) {
-        return inflater.inflate(R.layout.list_fragment, container, false);
-    }
-
-    @Override
-    public void onActivityCreated(Bundle savedInstanceState) {
-        super.onActivityCreated(savedInstanceState);
-
-        updatePreferences();
-
-        // listen to changes to the sorting preference
-        final SharedPreferences prefs = PreferenceManager
-                .getDefaultSharedPreferences(getActivity());
-        prefs.registerOnSharedPreferenceChangeListener(mPrefsListener);
-
-        // populate list
-        fillData();
-
-        registerForContextMenu(getListView());
-        setHasOptionsMenu(true);
-    }
-
-    @Override
-    public void onResume() {
-        super.onResume();
-        updatePreferences();
-        updateUnwatchedCounts(false);
-    }
-
-    @Override
-    public void onDestroy() {
-        super.onDestroy();
-
-        // stop listening to sort pref changes
-        final SharedPreferences prefs = PreferenceManager
-                .getDefaultSharedPreferences(getActivity());
-        prefs.unregisterOnSharedPreferenceChangeListener(mPrefsListener);
-    }
-
-    @Override
-    public void onCreateContextMenu(ContextMenu menu, View v, ContextMenuInfo menuInfo) {
-        super.onCreateContextMenu(menu, v, menuInfo);
-        menu.add(0, ID_MARK_ALL_WATCHED, 0, R.string.mark_all);
-        menu.add(0, ID_MARK_ALL_UNWATCHED, 1, R.string.unmark_all);
-    }
-
-    @Override
-    public boolean onContextItemSelected(android.view.MenuItem item) {
-        AdapterContextMenuInfo info = (AdapterContextMenuInfo) item.getMenuInfo();
-
-        switch (item.getItemId()) {
-            case ID_MARK_ALL_WATCHED:
-                markSeasonEpisodes(info.id, true);
-                return true;
-
-            case ID_MARK_ALL_UNWATCHED:
-                markSeasonEpisodes(info.id, false);
-                return true;
-        }
-        return super.onContextItemSelected(item);
-    }
-
-    @Override
-    public void onCreateOptionsMenu(Menu menu, MenuInflater inflater) {
-        super.onCreateOptionsMenu(menu, inflater);
-        inflater.inflate(R.menu.seasonlist_menu, menu);
-    }
-
-    @Override
-    public void onPrepareOptionsMenu(Menu menu) {
-        if (Build.VERSION.SDK_INT >= 11) {
-            final CharSequence[] items = getResources().getStringArray(R.array.sesorting);
-            menu.findItem(R.id.menu_sesortby).setTitle(
-                    getString(R.string.sort) + ": " + items[mSorting.index()]);
-        }
-    }
-
-    @Override
-    public boolean onOptionsItemSelected(MenuItem item) {
-        switch (item.getItemId()) {
-            case R.id.menu_markall:
-                fireTrackerEvent("Mark all seasons");
-
-                markAllEpisodes(true);
-                return true;
-            case R.id.menu_unmarkall:
-                fireTrackerEvent("Unmark all seasons");
-
-                markAllEpisodes(false);
-                return true;
-            case R.id.menu_sesortby:
-                fireTrackerEvent("Sort seasons");
-
-                showSortDialog();
-                return true;
-            default:
-                return super.onOptionsItemSelected(item);
-        }
-    }
-
-    @Override
-    public void onListItemClick(ListView l, View v, int position, long id) {
-        Intent intent = new Intent(getActivity(), EpisodesActivity.class);
-
-        final Cursor item = (Cursor) (getListView().getItemAtPosition(position));
-        final int seasonNumber = item.getInt(SeasonsQuery.COMBINED);
-        intent.putExtra(EpisodesActivity.InitBundle.SHOW_TVDBID, getShowId());
-        intent.putExtra(EpisodesActivity.InitBundle.SEASON_TVDBID, (int) id);
-        intent.putExtra(EpisodesActivity.InitBundle.SEASON_NUMBER, seasonNumber);
-        startActivity(intent);
-        getSherlockActivity().overridePendingTransition(R.anim.fragment_slide_left_enter,
-                R.anim.fragment_slide_left_exit);
-    }
-
-    private void fillData() {
-        String[] from = new String[] {
-                Seasons.COMBINED, Seasons.WATCHCOUNT, Seasons.TOTALCOUNT
-        };
-        int[] to = new int[] {
-                R.id.TextViewSeasonListTitle, R.id.TextViewSeasonListWatchCount,
-                R.id.season_row_root
-        };
-
-        mAdapter = new SimpleCursorAdapter(getActivity(), R.layout.season_row, null, from, to,
-                CursorAdapter.NO_SELECTION);
-        mAdapter.setViewBinder(new ViewBinder() {
-
-            public boolean setViewValue(View view, Cursor cursor, int columnIndex) {
-                if (columnIndex == SeasonsQuery.WATCHCOUNT) {
-                    final TextView watchcount = (TextView) view;
-                    String episodeCount = "";
-                    final int count = cursor.getInt(SeasonsQuery.WATCHCOUNT);
-                    final int unairedCount = cursor.getInt(SeasonsQuery.UNAIREDCOUNT);
-                    final int noairdateCount = cursor.getInt(SeasonsQuery.NOAIRDATECOUNT);
-
-                    // add strings for unwatched episodes
-                    if (count == 0) {
-                        // make sure there are no unchecked episodes that happen
-                        // to have no airdate
-                        if (noairdateCount == 0) {
-                            episodeCount += getString(R.string.season_allwatched);
-                        } else {
-                            episodeCount += noairdateCount + " ";
-                            if (noairdateCount == 1) {
-                                episodeCount += getString(R.string.oneotherepisode);
-                            } else {
-                                episodeCount += getString(R.string.otherepisodes);
-                            }
-                        }
-                        watchcount.setTextColor(Color.GRAY);
-                    } else if (count == 1) {
-                        episodeCount += count + " " + getString(R.string.season_onenotwatched);
-                        watchcount.setTextColor(Color.WHITE);
-                    } else {
-                        episodeCount += count + " " + getString(R.string.season_watchcount);
-                        watchcount.setTextColor(Color.WHITE);
-                    }
-
-                    // add strings for unaired episodes
-                    if (unairedCount > 0) {
-                        episodeCount += " (+" + unairedCount + " "
-                                + getString(R.string.season_unaired) + ")";
-                    }
-                    watchcount.setText(episodeCount);
-
-                    return true;
-                }
-                if (columnIndex == SeasonsQuery.TOTALCOUNT) {
-                    final int count = cursor.getInt(SeasonsQuery.WATCHCOUNT);
-                    final int unairedCount = cursor.getInt(SeasonsQuery.UNAIREDCOUNT);
-                    final int noairdateCount = cursor.getInt(SeasonsQuery.NOAIRDATECOUNT);
-                    final int max = cursor.getInt(SeasonsQuery.TOTALCOUNT);
-                    final int progress = max - count - unairedCount - noairdateCount;
-                    final ProgressBar bar = (ProgressBar) view.findViewById(R.id.seasonProgressBar);
-                    final TextView text = (TextView) view.findViewById(R.id.seasonProgressText);
-                    bar.setMax(max);
-                    bar.setProgress(progress);
-                    text.setText(progress + "/" + max);
-                    return true;
-                }
-                if (columnIndex == SeasonsQuery.COMBINED) {
-                    final TextView seasonNameTextView = (TextView) view;
-                    final String seasonNumber = cursor.getString(SeasonsQuery.COMBINED);
-                    final String seasonName;
-                    if (seasonNumber.equals("0") || seasonNumber.length() == 0) {
-                        seasonName = getString(R.string.specialseason);
-                    } else {
-                        seasonName = getString(R.string.season) + " " + seasonNumber;
-                    }
-                    seasonNameTextView.setText(seasonName);
-
-                    return true;
-                }
-                return false;
-            }
-        });
-        setListAdapter(mAdapter);
-
-        // now let's get a loader or reconnect to existing one
-        getLoaderManager().initLoader(LOADER_ID, null, this);
-    }
-
-    private int getShowId() {
-        return getArguments().getInt(InitBundle.SHOW_TVDBID);
-    }
-
-    /**
-     * Mark all episodes of the given season, updates the status label of the
-     * season.
-     * 
-     * @param seasonid
-     * @param state
-     */
-    private void markSeasonEpisodes(long seasonid, boolean state) {
-        DBUtils.markSeasonEpisodes(getActivity(), String.valueOf(seasonid), state);
-        Thread t = new UpdateUnwatchThread(String.valueOf(getShowId()), String.valueOf(seasonid),
-                true);
-        t.start();
-    }
-
-    /**
-     * Mark all episodes of the given show, updates the status labels of the
-     * season.
-     * 
-     * @param seasonid
-     * @param state
-     */
-    private void markAllEpisodes(boolean state) {
-        ContentValues values = new ContentValues();
-        values.put(Episodes.WATCHED, state);
-        getActivity().getContentResolver().update(
-                Episodes.buildEpisodesOfShowUri(String.valueOf(getShowId())), values, null, null);
-        updateUnwatchedCounts(true);
-    }
-
-    /**
-     * Update unwatched stats for all seasons of this fragments show. Requeries
-     * the list afterwards.
-     */
-    protected void updateUnwatchedCounts(boolean updateOverview) {
-        Thread t = new UpdateUnwatchThread(String.valueOf(getShowId()), updateOverview);
-        t.start();
-    }
-
-    private class UpdateUnwatchThread extends Thread {
-        private String mSeasonId;
-
-        private String mShowId;
-
-        private boolean mUpdateOverview;
-
-        public UpdateUnwatchThread(String showId, String seasonid, boolean updateOverview) {
-            this(showId, updateOverview);
-            mSeasonId = seasonid;
-        }
-
-        public UpdateUnwatchThread(String showId, boolean updateOverview) {
-            mShowId = showId;
-            mUpdateOverview = updateOverview;
-            this.setName("UpdateWatchStatsThread");
-        }
-
-        public void run() {
-            final FragmentActivity context = getActivity();
-            if (context == null) {
-                return;
-            }
-
-            final SharedPreferences prefs = PreferenceManager.getDefaultSharedPreferences(context);
-
-            if (mSeasonId != null) {
-                // update one season
-                DBUtils.updateUnwatchedCount(context, mSeasonId, prefs);
-            } else {
-                // update all seasons of this show
-                final Cursor seasons = context.getContentResolver().query(
-                        Seasons.buildSeasonsOfShowUri(mShowId), new String[] {
-                            Seasons._ID
-                        }, null, null, null);
-                while (seasons.moveToNext()) {
-                    String seasonId = seasons.getString(0);
-                    DBUtils.updateUnwatchedCount(context, seasonId, prefs);
-
-                    notifyContentProvider(context);
-                }
-                seasons.close();
-            }
-
-            notifyContentProvider(context);
-
-            if (mUpdateOverview) {
-                OverviewFragment overview = (OverviewFragment) context.getSupportFragmentManager()
-                        .findFragmentById(R.id.fragment_overview);
-                if (overview != null) {
-                    overview.onLoadEpisode();
-                }
-            }
-        }
-
-        private void notifyContentProvider(final FragmentActivity context) {
-            context.getContentResolver().notifyChange(Seasons.buildSeasonsOfShowUri(mShowId), null);
-        }
-    }
-
-    private void updatePreferences() {
-        final SharedPreferences prefs = PreferenceManager
-                .getDefaultSharedPreferences(getActivity());
-        mSorting = SeasonSorting.fromValue(prefs.getString(
-                SeriesGuidePreferences.KEY_SEASON_SORT_ORDER, SeasonSorting.LATEST_FIRST.value()));
-    }
-
-    public Loader<Cursor> onCreateLoader(int arg0, Bundle arg1) {
-        return new CursorLoader(getActivity(), Seasons.buildSeasonsOfShowUri(String
-                .valueOf(getShowId())), SeasonsQuery.PROJECTION, null, null, mSorting.query());
-    }
-
-    public void onLoadFinished(Loader<Cursor> loader, Cursor data) {
-        // Swap the new cursor in. (The framework will take care of closing the
-        // old cursor once we return.)
-        mAdapter.swapCursor(data);
-    }
-
-    public void onLoaderReset(Loader<Cursor> arg0) {
-        // This is called when the last Cursor provided to onLoadFinished()
-        // above is about to be closed. We need to make sure we are no
-        // longer using it.
-        mAdapter.swapCursor(null);
-    }
-
-    private interface SeasonsQuery {
-        String[] PROJECTION = {
-                BaseColumns._ID, Seasons.COMBINED, Seasons.WATCHCOUNT, Seasons.UNAIREDCOUNT,
-                Seasons.NOAIRDATECOUNT, Seasons.TOTALCOUNT
-        };
-
-        // int _ID = 0;
-
-        int COMBINED = 1;
-
-        int WATCHCOUNT = 2;
-
-        int UNAIREDCOUNT = 3;
-
-        int NOAIRDATECOUNT = 4;
-
-        int TOTALCOUNT = 5;
-    }
-
-    private void showSortDialog() {
-        FragmentManager fm = getFragmentManager();
-        SortDialogFragment sortDialog = SortDialogFragment.newInstance(R.array.sesorting,
-                R.array.sesortingData, mSorting.index(),
-                SeriesGuidePreferences.KEY_SEASON_SORT_ORDER, R.string.pref_seasonsorting);
-        sortDialog.show(fm, "fragment_sort");
-    }
-
-    private final OnSharedPreferenceChangeListener mPrefsListener = new OnSharedPreferenceChangeListener() {
-
-        public void onSharedPreferenceChanged(SharedPreferences sharedPreferences, String key) {
-            if (key.equals(SeriesGuidePreferences.KEY_SEASON_SORT_ORDER)) {
-                updateSorting(sharedPreferences);
-            }
-        }
-    };
-
-    private void updateSorting(SharedPreferences prefs) {
-        mSorting = SeasonSorting.fromValue(prefs.getString(
-                SeriesGuidePreferences.KEY_SEASON_SORT_ORDER, SeasonSorting.LATEST_FIRST.value()));
-
-        AnalyticsUtils.getInstance(getActivity()).trackEvent("Seasons", "Sorting", mSorting.name(),
-                0);
-
-        // restart loader and update menu description
-        getLoaderManager().restartLoader(LOADER_ID, null, SeasonsFragment.this);
-        getSherlockActivity().invalidateOptionsMenu();
-    }
-}+
+package com.battlelancer.seriesguide.ui;
+
+import com.actionbarsherlock.app.SherlockListFragment;
+import com.actionbarsherlock.view.Menu;
+import com.actionbarsherlock.view.MenuInflater;
+import com.actionbarsherlock.view.MenuItem;
+import com.battlelancer.seriesguide.Constants;
+import com.battlelancer.seriesguide.Constants.SeasonSorting;
+import com.battlelancer.seriesguide.beta.R;
+import com.battlelancer.seriesguide.provider.SeriesContract.Episodes;
+import com.battlelancer.seriesguide.provider.SeriesContract.Seasons;
+import com.battlelancer.seriesguide.ui.dialogs.SortDialogFragment;
+import com.battlelancer.seriesguide.util.AnalyticsUtils;
+import com.battlelancer.seriesguide.util.DBUtils;
+
+import android.content.ContentValues;
+import android.content.Intent;
+import android.content.SharedPreferences;
+import android.content.SharedPreferences.OnSharedPreferenceChangeListener;
+import android.database.Cursor;
+import android.graphics.Color;
+import android.os.Build;
+import android.os.Bundle;
+import android.preference.PreferenceManager;
+import android.provider.BaseColumns;
+import android.support.v4.app.FragmentActivity;
+import android.support.v4.app.FragmentManager;
+import android.support.v4.app.LoaderManager;
+import android.support.v4.content.CursorLoader;
+import android.support.v4.content.Loader;
+import android.support.v4.widget.CursorAdapter;
+import android.support.v4.widget.SimpleCursorAdapter;
+import android.support.v4.widget.SimpleCursorAdapter.ViewBinder;
+import android.view.ContextMenu;
+import android.view.ContextMenu.ContextMenuInfo;
+import android.view.LayoutInflater;
+import android.view.View;
+import android.view.ViewGroup;
+import android.widget.AdapterView.AdapterContextMenuInfo;
+import android.widget.ListView;
+import android.widget.ProgressBar;
+import android.widget.TextView;
+
+public class SeasonsFragment extends SherlockListFragment implements
+        LoaderManager.LoaderCallbacks<Cursor> {
+
+    private static final int ID_MARK_ALL_WATCHED = 0;
+
+    private static final int ID_MARK_ALL_UNWATCHED = 1;
+
+    private static final int LOADER_ID = 1;
+
+    private Constants.SeasonSorting mSorting;
+
+    private SimpleCursorAdapter mAdapter;
+
+    /**
+     * All values have to be integer.
+     */
+    public interface InitBundle {
+        String SHOW_TVDBID = "show_tvdbid";
+    }
+
+    public static SeasonsFragment newInstance(int showId) {
+        SeasonsFragment f = new SeasonsFragment();
+
+        // Supply index input as an argument.
+        Bundle args = new Bundle();
+        args.putInt(InitBundle.SHOW_TVDBID, showId);
+        f.setArguments(args);
+
+        return f;
+    }
+
+    public void fireTrackerEvent(String label) {
+        AnalyticsUtils.getInstance(getActivity()).trackEvent("Seasons", "Click", label, 0);
+    }
+
+    @Override
+    public void onCreate(Bundle savedInstanceState) {
+        super.onCreate(savedInstanceState);
+        AnalyticsUtils.getInstance(getActivity()).trackPageView("/Seasons");
+    }
+
+    @Override
+    public View onCreateView(LayoutInflater inflater, ViewGroup container, Bundle savedInstanceState) {
+        return inflater.inflate(R.layout.list_fragment, container, false);
+    }
+
+    @Override
+    public void onActivityCreated(Bundle savedInstanceState) {
+        super.onActivityCreated(savedInstanceState);
+
+        updatePreferences();
+
+        // listen to changes to the sorting preference
+        final SharedPreferences prefs = PreferenceManager
+                .getDefaultSharedPreferences(getActivity());
+        prefs.registerOnSharedPreferenceChangeListener(mPrefsListener);
+
+        // populate list
+        fillData();
+
+        registerForContextMenu(getListView());
+        setHasOptionsMenu(true);
+    }
+
+    @Override
+    public void onResume() {
+        super.onResume();
+        updatePreferences();
+        updateUnwatchedCounts(false);
+    }
+
+    @Override
+    public void onDestroy() {
+        super.onDestroy();
+
+        // stop listening to sort pref changes
+        final SharedPreferences prefs = PreferenceManager
+                .getDefaultSharedPreferences(getActivity());
+        prefs.unregisterOnSharedPreferenceChangeListener(mPrefsListener);
+    }
+
+    @Override
+    public void onCreateContextMenu(ContextMenu menu, View v, ContextMenuInfo menuInfo) {
+        super.onCreateContextMenu(menu, v, menuInfo);
+        menu.add(0, ID_MARK_ALL_WATCHED, 0, R.string.mark_all);
+        menu.add(0, ID_MARK_ALL_UNWATCHED, 1, R.string.unmark_all);
+    }
+
+    @Override
+    public boolean onContextItemSelected(android.view.MenuItem item) {
+        AdapterContextMenuInfo info = (AdapterContextMenuInfo) item.getMenuInfo();
+
+        switch (item.getItemId()) {
+            case ID_MARK_ALL_WATCHED:
+                markSeasonEpisodes(info.id, true);
+                return true;
+
+            case ID_MARK_ALL_UNWATCHED:
+                markSeasonEpisodes(info.id, false);
+                return true;
+        }
+        return super.onContextItemSelected(item);
+    }
+
+    @Override
+    public void onCreateOptionsMenu(Menu menu, MenuInflater inflater) {
+        super.onCreateOptionsMenu(menu, inflater);
+        inflater.inflate(R.menu.seasonlist_menu, menu);
+    }
+
+    @Override
+    public void onPrepareOptionsMenu(Menu menu) {
+        if (Build.VERSION.SDK_INT >= 11) {
+            final CharSequence[] items = getResources().getStringArray(R.array.sesorting);
+            menu.findItem(R.id.menu_sesortby).setTitle(
+                    getString(R.string.sort) + ": " + items[mSorting.index()]);
+        }
+    }
+
+    @Override
+    public boolean onOptionsItemSelected(MenuItem item) {
+        switch (item.getItemId()) {
+            case R.id.menu_markall:
+                fireTrackerEvent("Mark all seasons");
+
+                markAllEpisodes(true);
+                return true;
+            case R.id.menu_unmarkall:
+                fireTrackerEvent("Unmark all seasons");
+
+                markAllEpisodes(false);
+                return true;
+            case R.id.menu_sesortby:
+                fireTrackerEvent("Sort seasons");
+
+                showSortDialog();
+                return true;
+            default:
+                return super.onOptionsItemSelected(item);
+        }
+    }
+
+    @Override
+    public void onListItemClick(ListView l, View v, int position, long id) {
+        Intent intent = new Intent(getActivity(), EpisodesActivity.class);
+
+        final Cursor item = (Cursor) (getListView().getItemAtPosition(position));
+        final int seasonNumber = item.getInt(SeasonsQuery.COMBINED);
+        intent.putExtra(EpisodesActivity.InitBundle.SHOW_TVDBID, getShowId());
+        intent.putExtra(EpisodesActivity.InitBundle.SEASON_TVDBID, (int) id);
+        intent.putExtra(EpisodesActivity.InitBundle.SEASON_NUMBER, seasonNumber);
+        startActivity(intent);
+        getSherlockActivity().overridePendingTransition(R.anim.fragment_slide_left_enter,
+                R.anim.fragment_slide_left_exit);
+    }
+
+    private void fillData() {
+        String[] from = new String[] {
+                Seasons.COMBINED, Seasons.WATCHCOUNT, Seasons.TOTALCOUNT
+        };
+        int[] to = new int[] {
+                R.id.TextViewSeasonListTitle, R.id.TextViewSeasonListWatchCount,
+                R.id.season_row_root
+        };
+
+        mAdapter = new SimpleCursorAdapter(getActivity(), R.layout.season_row, null, from, to,
+                CursorAdapter.NO_SELECTION);
+        mAdapter.setViewBinder(new ViewBinder() {
+
+            public boolean setViewValue(View view, Cursor cursor, int columnIndex) {
+                if (columnIndex == SeasonsQuery.WATCHCOUNT) {
+                    final TextView watchcount = (TextView) view;
+                    String episodeCount = "";
+                    final int count = cursor.getInt(SeasonsQuery.WATCHCOUNT);
+                    final int unairedCount = cursor.getInt(SeasonsQuery.UNAIREDCOUNT);
+                    final int noairdateCount = cursor.getInt(SeasonsQuery.NOAIRDATECOUNT);
+
+                    // add strings for unwatched episodes
+                    if (count == 0) {
+                        // make sure there are no unchecked episodes that happen
+                        // to have no airdate
+                        if (noairdateCount == 0) {
+                            episodeCount += getString(R.string.season_allwatched);
+                        } else {
+                            episodeCount += noairdateCount + " ";
+                            if (noairdateCount == 1) {
+                                episodeCount += getString(R.string.oneotherepisode);
+                            } else {
+                                episodeCount += getString(R.string.otherepisodes);
+                            }
+                        }
+                        watchcount.setTextColor(Color.GRAY);
+                    } else if (count == 1) {
+                        episodeCount += count + " " + getString(R.string.season_onenotwatched);
+                        watchcount.setTextColor(Color.WHITE);
+                    } else {
+                        episodeCount += count + " " + getString(R.string.season_watchcount);
+                        watchcount.setTextColor(Color.WHITE);
+                    }
+
+                    // add strings for unaired episodes
+                    if (unairedCount > 0) {
+                        episodeCount += " (+" + unairedCount + " "
+                                + getString(R.string.season_unaired) + ")";
+                    }
+                    watchcount.setText(episodeCount);
+
+                    return true;
+                }
+                if (columnIndex == SeasonsQuery.TOTALCOUNT) {
+                    final int count = cursor.getInt(SeasonsQuery.WATCHCOUNT);
+                    final int unairedCount = cursor.getInt(SeasonsQuery.UNAIREDCOUNT);
+                    final int noairdateCount = cursor.getInt(SeasonsQuery.NOAIRDATECOUNT);
+                    final int max = cursor.getInt(SeasonsQuery.TOTALCOUNT);
+                    final int progress = max - count - unairedCount - noairdateCount;
+                    final ProgressBar bar = (ProgressBar) view.findViewById(R.id.seasonProgressBar);
+                    final TextView text = (TextView) view.findViewById(R.id.seasonProgressText);
+                    bar.setMax(max);
+                    bar.setProgress(progress);
+                    text.setText(progress + "/" + max);
+                    return true;
+                }
+                if (columnIndex == SeasonsQuery.COMBINED) {
+                    final TextView seasonNameTextView = (TextView) view;
+                    final String seasonNumber = cursor.getString(SeasonsQuery.COMBINED);
+                    final String seasonName;
+                    if (seasonNumber.equals("0") || seasonNumber.length() == 0) {
+                        seasonName = getString(R.string.specialseason);
+                    } else {
+                        seasonName = getString(R.string.season) + " " + seasonNumber;
+                    }
+                    seasonNameTextView.setText(seasonName);
+
+                    return true;
+                }
+                return false;
+            }
+        });
+        setListAdapter(mAdapter);
+
+        // now let's get a loader or reconnect to existing one
+        getLoaderManager().initLoader(LOADER_ID, null, this);
+    }
+
+    private int getShowId() {
+        return getArguments().getInt(InitBundle.SHOW_TVDBID);
+    }
+
+    /**
+     * Mark all episodes of the given season, updates the status label of the
+     * season.
+     * 
+     * @param seasonid
+     * @param state
+     */
+    private void markSeasonEpisodes(long seasonid, boolean state) {
+        DBUtils.markSeasonEpisodes(getActivity(), String.valueOf(seasonid), state);
+        Thread t = new UpdateUnwatchThread(String.valueOf(getShowId()), String.valueOf(seasonid),
+                true);
+        t.start();
+    }
+
+    /**
+     * Mark all episodes of the given show, updates the status labels of the
+     * season.
+     * 
+     * @param seasonid
+     * @param state
+     */
+    private void markAllEpisodes(boolean state) {
+        ContentValues values = new ContentValues();
+        values.put(Episodes.WATCHED, state);
+        getActivity().getContentResolver().update(
+                Episodes.buildEpisodesOfShowUri(String.valueOf(getShowId())), values, null, null);
+        updateUnwatchedCounts(true);
+    }
+
+    /**
+     * Update unwatched stats for all seasons of this fragments show. Requeries
+     * the list afterwards.
+     */
+    protected void updateUnwatchedCounts(boolean updateOverview) {
+        Thread t = new UpdateUnwatchThread(String.valueOf(getShowId()), updateOverview);
+        t.start();
+    }
+
+    private class UpdateUnwatchThread extends Thread {
+        private String mSeasonId;
+
+        private String mShowId;
+
+        private boolean mUpdateOverview;
+
+        public UpdateUnwatchThread(String showId, String seasonid, boolean updateOverview) {
+            this(showId, updateOverview);
+            mSeasonId = seasonid;
+        }
+
+        public UpdateUnwatchThread(String showId, boolean updateOverview) {
+            mShowId = showId;
+            mUpdateOverview = updateOverview;
+            this.setName("UpdateWatchStatsThread");
+        }
+
+        public void run() {
+            final FragmentActivity context = getActivity();
+            if (context == null) {
+                return;
+            }
+
+            final SharedPreferences prefs = PreferenceManager.getDefaultSharedPreferences(context);
+
+            if (mSeasonId != null) {
+                // update one season
+                DBUtils.updateUnwatchedCount(context, mSeasonId, prefs);
+            } else {
+                // update all seasons of this show
+                final Cursor seasons = context.getContentResolver().query(
+                        Seasons.buildSeasonsOfShowUri(mShowId), new String[] {
+                            Seasons._ID
+                        }, null, null, null);
+                while (seasons.moveToNext()) {
+                    String seasonId = seasons.getString(0);
+                    DBUtils.updateUnwatchedCount(context, seasonId, prefs);
+
+                    notifyContentProvider(context);
+                }
+                seasons.close();
+            }
+
+            notifyContentProvider(context);
+
+            if (mUpdateOverview) {
+                OverviewFragment overview = (OverviewFragment) context.getSupportFragmentManager()
+                        .findFragmentById(R.id.fragment_overview);
+                if (overview != null) {
+                    overview.onLoadEpisode();
+                }
+            }
+        }
+
+        private void notifyContentProvider(final FragmentActivity context) {
+            context.getContentResolver().notifyChange(Seasons.buildSeasonsOfShowUri(mShowId), null);
+        }
+    }
+
+    private void updatePreferences() {
+        final SharedPreferences prefs = PreferenceManager
+                .getDefaultSharedPreferences(getActivity());
+        mSorting = SeasonSorting.fromValue(prefs.getString(
+                SeriesGuidePreferences.KEY_SEASON_SORT_ORDER, SeasonSorting.LATEST_FIRST.value()));
+    }
+
+    public Loader<Cursor> onCreateLoader(int arg0, Bundle arg1) {
+        return new CursorLoader(getActivity(), Seasons.buildSeasonsOfShowUri(String
+                .valueOf(getShowId())), SeasonsQuery.PROJECTION, null, null, mSorting.query());
+    }
+
+    public void onLoadFinished(Loader<Cursor> loader, Cursor data) {
+        // Swap the new cursor in. (The framework will take care of closing the
+        // old cursor once we return.)
+        mAdapter.swapCursor(data);
+    }
+
+    public void onLoaderReset(Loader<Cursor> arg0) {
+        // This is called when the last Cursor provided to onLoadFinished()
+        // above is about to be closed. We need to make sure we are no
+        // longer using it.
+        mAdapter.swapCursor(null);
+    }
+
+    private interface SeasonsQuery {
+        String[] PROJECTION = {
+                BaseColumns._ID, Seasons.COMBINED, Seasons.WATCHCOUNT, Seasons.UNAIREDCOUNT,
+                Seasons.NOAIRDATECOUNT, Seasons.TOTALCOUNT
+        };
+
+        // int _ID = 0;
+
+        int COMBINED = 1;
+
+        int WATCHCOUNT = 2;
+
+        int UNAIREDCOUNT = 3;
+
+        int NOAIRDATECOUNT = 4;
+
+        int TOTALCOUNT = 5;
+    }
+
+    private void showSortDialog() {
+        FragmentManager fm = getFragmentManager();
+        SortDialogFragment sortDialog = SortDialogFragment.newInstance(R.array.sesorting,
+                R.array.sesortingData, mSorting.index(),
+                SeriesGuidePreferences.KEY_SEASON_SORT_ORDER, R.string.pref_seasonsorting);
+        sortDialog.show(fm, "fragment_sort");
+    }
+
+    private final OnSharedPreferenceChangeListener mPrefsListener = new OnSharedPreferenceChangeListener() {
+
+        public void onSharedPreferenceChanged(SharedPreferences sharedPreferences, String key) {
+            if (key.equals(SeriesGuidePreferences.KEY_SEASON_SORT_ORDER)) {
+                updateSorting(sharedPreferences);
+            }
+        }
+    };
+
+    private void updateSorting(SharedPreferences prefs) {
+        mSorting = SeasonSorting.fromValue(prefs.getString(
+                SeriesGuidePreferences.KEY_SEASON_SORT_ORDER, SeasonSorting.LATEST_FIRST.value()));
+
+        AnalyticsUtils.getInstance(getActivity()).trackEvent("Seasons", "Sorting", mSorting.name(),
+                0);
+
+        // restart loader and update menu description
+        getLoaderManager().restartLoader(LOADER_ID, null, SeasonsFragment.this);
+        getSherlockActivity().invalidateOptionsMenu();
+    }
+}