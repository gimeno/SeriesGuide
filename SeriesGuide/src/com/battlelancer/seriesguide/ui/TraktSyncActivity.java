
package com.battlelancer.seriesguide.ui;

<<<<<<< HEAD
import com.battlelancer.seriesguide.beta.R;
=======
import com.battlelancer.seriesguide.R;
import com.battlelancer.seriesguide.provider.SeriesContract.Shows;
>>>>>>> 817126a5
import com.battlelancer.seriesguide.util.TraktSync;

import android.app.AlertDialog;
import android.app.Dialog;
import android.content.ContentValues;
import android.content.DialogInterface;
import android.content.DialogInterface.OnMultiChoiceClickListener;
import android.database.Cursor;
import android.os.AsyncTask;
import android.os.Bundle;
import android.view.View;
import android.view.View.OnClickListener;
import android.widget.Button;
import android.widget.CheckBox;

public class TraktSyncActivity extends BaseActivity {

    private static final int DIALOG_SELECT_SHOWS = 100;

    private TraktSync mSyncTask;

    private CheckBox mSyncUnseenEpisodes;

    private View mContainer;

    @Override
    protected void onCreate(Bundle savedInstanceState) {
        super.onCreate(savedInstanceState);
        setContentView(R.layout.trakt_sync);

        mContainer = findViewById(R.id.syncbuttons);

        mSyncUnseenEpisodes = (CheckBox) findViewById(R.id.checkBoxSyncUnseen);
        final Button syncToDeviceButton = (Button) findViewById(R.id.syncToDeviceButton);
        syncToDeviceButton.setOnClickListener(new OnClickListener() {

            public void onClick(View v) {
                if (mSyncTask == null
                        || (mSyncTask != null && mSyncTask.getStatus() == AsyncTask.Status.FINISHED)) {
                    mSyncTask = (TraktSync) new TraktSync(TraktSyncActivity.this, mContainer,
                            false, mSyncUnseenEpisodes.isChecked()).execute();
                }
            }
        });

        final Button syncToTraktButton = (Button) findViewById(R.id.syncToTraktButton);
        syncToTraktButton.setOnClickListener(new OnClickListener() {

            @Override
            public void onClick(View v) {
                showDialog(DIALOG_SELECT_SHOWS);

            }
        });
    }

    @Override
    protected void onDestroy() {
        super.onDestroy();
        if (mSyncTask != null && mSyncTask.getStatus() == AsyncTask.Status.RUNNING) {
            mSyncTask.cancel(true);
            mSyncTask = null;
        }
    }

    @Override
    protected Dialog onCreateDialog(int id) {
        switch (id) {
            case DIALOG_SELECT_SHOWS:
                AlertDialog.Builder builder = new AlertDialog.Builder(this);
                builder.setTitle(R.string.pref_traktsync);
                final Cursor shows = getContentResolver().query(Shows.CONTENT_URI, new String[] {
                        Shows._ID, Shows.TITLE, Shows.SYNCENABLED
                }, null, null, Shows.TITLE + " ASC");

                String[] showTitles = new String[shows.getCount()];
                boolean[] syncEnabled = new boolean[shows.getCount()];
                for (int i = 0; i < showTitles.length; i++) {
                    shows.moveToNext();
                    showTitles[i] = shows.getString(1);
                    syncEnabled[i] = shows.getInt(2) == 1;
                }

                builder.setMultiChoiceItems(showTitles, syncEnabled,
                        new OnMultiChoiceClickListener() {

                            @Override
                            public void onClick(DialogInterface dialog, int which, boolean isChecked) {
                                shows.moveToFirst();
                                shows.move(which);
                                final String showId = shows.getString(0);
                                final ContentValues values = new ContentValues();
                                values.put(Shows.SYNCENABLED, isChecked);
                                getContentResolver().update(Shows.buildShowUri(showId), values,
                                        null, null);
                            }
                        });
                builder.setPositiveButton(R.string.trakt_synctotrakt,
                        new DialogInterface.OnClickListener() {

                            @Override
                            public void onClick(DialogInterface dialog, int which) {
                                if (mSyncTask == null
                                        || (mSyncTask != null && mSyncTask.getStatus() == AsyncTask.Status.FINISHED)) {
                                    mSyncTask = (TraktSync) new TraktSync(TraktSyncActivity.this,
                                            mContainer, true, mSyncUnseenEpisodes.isChecked())
                                            .execute();
                                }
                            }
                        });
                builder.setNegativeButton(android.R.string.cancel, null);

                return builder.create();
        }
        return null;
    }
}
<|MERGE_RESOLUTION|>--- conflicted
+++ resolved
@@ -1,126 +1,122 @@
-
-package com.battlelancer.seriesguide.ui;
-
-<<<<<<< HEAD
-import com.battlelancer.seriesguide.beta.R;
-=======
-import com.battlelancer.seriesguide.R;
-import com.battlelancer.seriesguide.provider.SeriesContract.Shows;
->>>>>>> 817126a5
-import com.battlelancer.seriesguide.util.TraktSync;
-
-import android.app.AlertDialog;
-import android.app.Dialog;
-import android.content.ContentValues;
-import android.content.DialogInterface;
-import android.content.DialogInterface.OnMultiChoiceClickListener;
-import android.database.Cursor;
-import android.os.AsyncTask;
-import android.os.Bundle;
-import android.view.View;
-import android.view.View.OnClickListener;
-import android.widget.Button;
-import android.widget.CheckBox;
-
-public class TraktSyncActivity extends BaseActivity {
-
-    private static final int DIALOG_SELECT_SHOWS = 100;
-
-    private TraktSync mSyncTask;
-
-    private CheckBox mSyncUnseenEpisodes;
-
-    private View mContainer;
-
-    @Override
-    protected void onCreate(Bundle savedInstanceState) {
-        super.onCreate(savedInstanceState);
-        setContentView(R.layout.trakt_sync);
-
-        mContainer = findViewById(R.id.syncbuttons);
-
-        mSyncUnseenEpisodes = (CheckBox) findViewById(R.id.checkBoxSyncUnseen);
-        final Button syncToDeviceButton = (Button) findViewById(R.id.syncToDeviceButton);
-        syncToDeviceButton.setOnClickListener(new OnClickListener() {
-
-            public void onClick(View v) {
-                if (mSyncTask == null
-                        || (mSyncTask != null && mSyncTask.getStatus() == AsyncTask.Status.FINISHED)) {
-                    mSyncTask = (TraktSync) new TraktSync(TraktSyncActivity.this, mContainer,
-                            false, mSyncUnseenEpisodes.isChecked()).execute();
-                }
-            }
-        });
-
-        final Button syncToTraktButton = (Button) findViewById(R.id.syncToTraktButton);
-        syncToTraktButton.setOnClickListener(new OnClickListener() {
-
-            @Override
-            public void onClick(View v) {
-                showDialog(DIALOG_SELECT_SHOWS);
-
-            }
-        });
-    }
-
-    @Override
-    protected void onDestroy() {
-        super.onDestroy();
-        if (mSyncTask != null && mSyncTask.getStatus() == AsyncTask.Status.RUNNING) {
-            mSyncTask.cancel(true);
-            mSyncTask = null;
-        }
-    }
-
-    @Override
-    protected Dialog onCreateDialog(int id) {
-        switch (id) {
-            case DIALOG_SELECT_SHOWS:
-                AlertDialog.Builder builder = new AlertDialog.Builder(this);
-                builder.setTitle(R.string.pref_traktsync);
-                final Cursor shows = getContentResolver().query(Shows.CONTENT_URI, new String[] {
-                        Shows._ID, Shows.TITLE, Shows.SYNCENABLED
-                }, null, null, Shows.TITLE + " ASC");
-
-                String[] showTitles = new String[shows.getCount()];
-                boolean[] syncEnabled = new boolean[shows.getCount()];
-                for (int i = 0; i < showTitles.length; i++) {
-                    shows.moveToNext();
-                    showTitles[i] = shows.getString(1);
-                    syncEnabled[i] = shows.getInt(2) == 1;
-                }
-
-                builder.setMultiChoiceItems(showTitles, syncEnabled,
-                        new OnMultiChoiceClickListener() {
-
-                            @Override
-                            public void onClick(DialogInterface dialog, int which, boolean isChecked) {
-                                shows.moveToFirst();
-                                shows.move(which);
-                                final String showId = shows.getString(0);
-                                final ContentValues values = new ContentValues();
-                                values.put(Shows.SYNCENABLED, isChecked);
-                                getContentResolver().update(Shows.buildShowUri(showId), values,
-                                        null, null);
-                            }
-                        });
-                builder.setPositiveButton(R.string.trakt_synctotrakt,
-                        new DialogInterface.OnClickListener() {
-
-                            @Override
-                            public void onClick(DialogInterface dialog, int which) {
-                                if (mSyncTask == null
-                                        || (mSyncTask != null && mSyncTask.getStatus() == AsyncTask.Status.FINISHED)) {
-                                    mSyncTask = (TraktSync) new TraktSync(TraktSyncActivity.this,
-                                            mContainer, true, mSyncUnseenEpisodes.isChecked())
-                                            .execute();
-                                }
-                            }
-                        });
-                builder.setNegativeButton(android.R.string.cancel, null);
-
-                return builder.create();
-        }
-        return null;
-    }
-}
+
+package com.battlelancer.seriesguide.ui;
+
+import com.battlelancer.seriesguide.beta.R;
+import com.battlelancer.seriesguide.provider.SeriesContract.Shows;
+import com.battlelancer.seriesguide.util.TraktSync;
+
+import android.app.AlertDialog;
+import android.app.Dialog;
+import android.content.ContentValues;
+import android.content.DialogInterface;
+import android.content.DialogInterface.OnMultiChoiceClickListener;
+import android.database.Cursor;
+import android.os.AsyncTask;
+import android.os.Bundle;
+import android.view.View;
+import android.view.View.OnClickListener;
+import android.widget.Button;
+import android.widget.CheckBox;
+
+public class TraktSyncActivity extends BaseActivity {
+
+    private static final int DIALOG_SELECT_SHOWS = 100;
+
+    private TraktSync mSyncTask;
+
+    private CheckBox mSyncUnseenEpisodes;
+
+    private View mContainer;
+
+    @Override
+    protected void onCreate(Bundle savedInstanceState) {
+        super.onCreate(savedInstanceState);
+        setContentView(R.layout.trakt_sync);
+
+        mContainer = findViewById(R.id.syncbuttons);
+
+        mSyncUnseenEpisodes = (CheckBox) findViewById(R.id.checkBoxSyncUnseen);
+        final Button syncToDeviceButton = (Button) findViewById(R.id.syncToDeviceButton);
+        syncToDeviceButton.setOnClickListener(new OnClickListener() {
+
+            public void onClick(View v) {
+                if (mSyncTask == null
+                        || (mSyncTask != null && mSyncTask.getStatus() == AsyncTask.Status.FINISHED)) {
+                    mSyncTask = (TraktSync) new TraktSync(TraktSyncActivity.this, mContainer,
+                            false, mSyncUnseenEpisodes.isChecked()).execute();
+                }
+            }
+        });
+
+        final Button syncToTraktButton = (Button) findViewById(R.id.syncToTraktButton);
+        syncToTraktButton.setOnClickListener(new OnClickListener() {
+
+            @Override
+            public void onClick(View v) {
+                showDialog(DIALOG_SELECT_SHOWS);
+
+            }
+        });
+    }
+
+    @Override
+    protected void onDestroy() {
+        super.onDestroy();
+        if (mSyncTask != null && mSyncTask.getStatus() == AsyncTask.Status.RUNNING) {
+            mSyncTask.cancel(true);
+            mSyncTask = null;
+        }
+    }
+
+    @Override
+    protected Dialog onCreateDialog(int id) {
+        switch (id) {
+            case DIALOG_SELECT_SHOWS:
+                AlertDialog.Builder builder = new AlertDialog.Builder(this);
+                builder.setTitle(R.string.pref_traktsync);
+                final Cursor shows = getContentResolver().query(Shows.CONTENT_URI, new String[] {
+                        Shows._ID, Shows.TITLE, Shows.SYNCENABLED
+                }, null, null, Shows.TITLE + " ASC");
+
+                String[] showTitles = new String[shows.getCount()];
+                boolean[] syncEnabled = new boolean[shows.getCount()];
+                for (int i = 0; i < showTitles.length; i++) {
+                    shows.moveToNext();
+                    showTitles[i] = shows.getString(1);
+                    syncEnabled[i] = shows.getInt(2) == 1;
+                }
+
+                builder.setMultiChoiceItems(showTitles, syncEnabled,
+                        new OnMultiChoiceClickListener() {
+
+                            @Override
+                            public void onClick(DialogInterface dialog, int which, boolean isChecked) {
+                                shows.moveToFirst();
+                                shows.move(which);
+                                final String showId = shows.getString(0);
+                                final ContentValues values = new ContentValues();
+                                values.put(Shows.SYNCENABLED, isChecked);
+                                getContentResolver().update(Shows.buildShowUri(showId), values,
+                                        null, null);
+                            }
+                        });
+                builder.setPositiveButton(R.string.trakt_synctotrakt,
+                        new DialogInterface.OnClickListener() {
+
+                            @Override
+                            public void onClick(DialogInterface dialog, int which) {
+                                if (mSyncTask == null
+                                        || (mSyncTask != null && mSyncTask.getStatus() == AsyncTask.Status.FINISHED)) {
+                                    mSyncTask = (TraktSync) new TraktSync(TraktSyncActivity.this,
+                                            mContainer, true, mSyncUnseenEpisodes.isChecked())
+                                            .execute();
+                                }
+                            }
+                        });
+                builder.setNegativeButton(android.R.string.cancel, null);
+
+                return builder.create();
+        }
+        return null;
+    }
+}