
package com.battlelancer.seriesguide.ui;

<<<<<<< HEAD
import com.battlelancer.seriesguide.R;
=======
import com.actionbarsherlock.app.ActionBar;
import com.battlelancer.seriesguide.beta.R;
>>>>>>> f1e21f8c

import android.os.Bundle;
import android.support.v4.app.Fragment;

public class OverviewActivity extends BaseActivity {

    private Fragment mFragment;

    @Override
    protected void onCreate(Bundle savedInstanceState) {
        super.onCreate(savedInstanceState);
        setContentView(R.layout.overview);

        final ActionBar actionBar = getSupportActionBar();
        actionBar.setTitle(getString(R.string.description_overview));
        actionBar.setDisplayShowTitleEnabled(true);
        actionBar.setDisplayHomeAsUpEnabled(true);

        if (savedInstanceState == null) {
            mFragment = new OverviewFragment();
            mFragment.setArguments(getIntent().getExtras());

            getSupportFragmentManager().beginTransaction()
                    .replace(R.id.fragment_overview, mFragment).commit();
        }
    }
}
<|MERGE_RESOLUTION|>--- conflicted
+++ resolved
@@ -1,36 +1,32 @@
-
-package com.battlelancer.seriesguide.ui;
-
-<<<<<<< HEAD
-import com.battlelancer.seriesguide.R;
-=======
-import com.actionbarsherlock.app.ActionBar;
-import com.battlelancer.seriesguide.beta.R;
->>>>>>> f1e21f8c
-
-import android.os.Bundle;
-import android.support.v4.app.Fragment;
-
-public class OverviewActivity extends BaseActivity {
-
-    private Fragment mFragment;
-
-    @Override
-    protected void onCreate(Bundle savedInstanceState) {
-        super.onCreate(savedInstanceState);
-        setContentView(R.layout.overview);
-
-        final ActionBar actionBar = getSupportActionBar();
-        actionBar.setTitle(getString(R.string.description_overview));
-        actionBar.setDisplayShowTitleEnabled(true);
-        actionBar.setDisplayHomeAsUpEnabled(true);
-
-        if (savedInstanceState == null) {
-            mFragment = new OverviewFragment();
-            mFragment.setArguments(getIntent().getExtras());
-
-            getSupportFragmentManager().beginTransaction()
-                    .replace(R.id.fragment_overview, mFragment).commit();
-        }
-    }
-}
+
+package com.battlelancer.seriesguide.ui;
+
+import com.actionbarsherlock.app.ActionBar;
+import com.battlelancer.seriesguide.R;
+
+import android.os.Bundle;
+import android.support.v4.app.Fragment;
+
+public class OverviewActivity extends BaseActivity {
+
+    private Fragment mFragment;
+
+    @Override
+    protected void onCreate(Bundle savedInstanceState) {
+        super.onCreate(savedInstanceState);
+        setContentView(R.layout.overview);
+
+        final ActionBar actionBar = getSupportActionBar();
+        actionBar.setTitle(getString(R.string.description_overview));
+        actionBar.setDisplayShowTitleEnabled(true);
+        actionBar.setDisplayHomeAsUpEnabled(true);
+
+        if (savedInstanceState == null) {
+            mFragment = new OverviewFragment();
+            mFragment.setArguments(getIntent().getExtras());
+
+            getSupportFragmentManager().beginTransaction()
+                    .replace(R.id.fragment_overview, mFragment).commit();
+        }
+    }
+}