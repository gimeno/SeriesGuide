
package com.battlelancer.seriesguide.ui;

import com.battlelancer.seriesguide.beta.R;
import com.battlelancer.seriesguide.Constants;
<<<<<<< HEAD
=======
import com.battlelancer.seriesguide.R;
import com.battlelancer.seriesguide.items.Series;
>>>>>>> c0fc1f27
import com.battlelancer.seriesguide.provider.SeriesContract.Shows;
import com.battlelancer.seriesguide.util.AnalyticsUtils;
import com.battlelancer.seriesguide.util.DBUtils;
import com.battlelancer.seriesguide.util.Utils;
import com.battlelancer.thetvdbapi.ImageCache;

import android.content.ActivityNotFoundException;
import android.content.Intent;
import android.graphics.Bitmap;
import android.graphics.Color;
import android.net.Uri;
import android.os.Bundle;
import android.support.v4.app.ActionBar;
import android.support.v4.view.MenuItem;
import android.view.View;
import android.view.View.OnClickListener;
import android.widget.ImageView;
import android.widget.RatingBar;
import android.widget.TextView;
import android.widget.Toast;

public class ShowInfoActivity extends BaseActivity {
    public static final String IMDB_TITLE_URL = "http://imdb.com/title/";

    private String seriesid;

    /**
     * Google Analytics helper method for easy event tracking.
     * 
     * @param label
     */
    public void fireTrackerEvent(String label) {
        AnalyticsUtils.getInstance(this).trackEvent("ShowInfo", "Click", label, 0);
    }

    @Override
    protected void onCreate(Bundle savedInstanceState) {
        super.onCreate(savedInstanceState);
        setContentView(R.layout.show_info);

        final ActionBar actionBar = getSupportActionBar();
        actionBar.setTitle(getString(R.string.context_showinfo));
        actionBar.setDisplayShowTitleEnabled(true);
        actionBar.setDisplayHomeAsUpEnabled(true);

        Bundle extras = getIntent().getExtras();
        seriesid = extras.getString(Shows._ID);

        fillData();
    }

    @Override
    protected void onStart() {
        super.onStart();
        AnalyticsUtils.getInstance(this).trackPageView("/ShowInfo");
    }

    @Override
    public boolean onOptionsItemSelected(MenuItem item) {
        switch (item.getItemId()) {
            case android.R.id.home:
                // Navigate to the parent activity instead
                final Intent intent = new Intent(this, OverviewActivity.class);
                intent.putExtra(Shows._ID, seriesid);
                intent.setFlags(Intent.FLAG_ACTIVITY_CLEAR_TOP);
                startActivity(intent);
                overridePendingTransition(R.anim.home_enter, R.anim.home_exit);
                return true;
        }
        return super.onOptionsItemSelected(item);
    }

    private void fillData() {
        TextView seriesname = (TextView) findViewById(R.id.title);
        TextView overview = (TextView) findViewById(R.id.TextViewShowInfoOverview);
        TextView actors = (TextView) findViewById(R.id.TextViewShowInfoActors);
        TextView airstime = (TextView) findViewById(R.id.TextViewShowInfoAirtime);
        TextView contentrating = (TextView) findViewById(R.id.TextViewShowInfoContentRating);
        TextView firstaired = (TextView) findViewById(R.id.TextViewShowInfoFirstAirdate);
        TextView genres = (TextView) findViewById(R.id.TextViewShowInfoGenres);
        TextView network = (TextView) findViewById(R.id.TextViewShowInfoNetwork);
        TextView rating = (TextView) findViewById(R.id.value);
        TextView runtime = (TextView) findViewById(R.id.TextViewShowInfoRuntime);
        TextView status = (TextView) findViewById(R.id.TextViewShowInfoStatus);
        ImageView showart = (ImageView) findViewById(R.id.ImageViewShowInfoPoster);
        View imdbButton = (View) findViewById(R.id.buttonShowInfoIMDB);
        View tvdbButton = (View) findViewById(R.id.buttonTVDB);

        final Series show = DBUtils.getShow(this, seriesid);
        if (show == null) {
            finish();
        }

        // Name
        seriesname.setText(show.getSeriesName());

        // Overview
        if (show.getOverview().length() == 0) {
            overview.setText("");
        } else {
            overview.setText(show.getOverview());
        }

        // Airtimes
        if (show.getAirsDayOfWeek().length() == 0 || show.getAirsTime() == -1) {
            airstime.setText(getString(R.string.show_noairtime));
        } else {
            String[] values = Utils.parseMillisecondsToTime(show.getAirsTime(),
                    show.getAirsDayOfWeek(), getApplicationContext());
            airstime.setText(getString(R.string.show_airs) + " " + values[1] + " " + values[0]);
        }

        // Network
        if (show.getNetwork().length() == 0) {
            network.setText("");
        } else {
            network.setText(getString(R.string.show_network) + " " + show.getNetwork());
        }

        // Running state
        if (show.getStatus() == 1) {
            status.setTextColor(Color.GREEN);
            status.setText(getString(R.string.show_isalive));
        } else if (show.getStatus() == 0) {
            status.setTextColor(Color.GRAY);
            status.setText(getString(R.string.show_isnotalive));
        }

        // first airdate
        long airtime = Utils.buildEpisodeAirtime(show.getFirstAired(), show.getAirsTime());
        firstaired.setText(getString(R.string.show_firstaired) + " "
                + Utils.formatToDate(airtime, this));

        // Others
        actors.setText(getString(R.string.show_actors) + " "
                + Utils.splitAndKitTVDBStrings(show.getActors()));
        contentrating.setText(getString(R.string.show_contentrating) + " "
                + show.getContentRating());
        genres.setText(getString(R.string.show_genres) + " "
                + Utils.splitAndKitTVDBStrings(show.getGenres()));
        String ratingText = show.getRating();
        if (ratingText != null && ratingText.length() != 0) {
            RatingBar ratingBar = (RatingBar) findViewById(R.id.bar);
            ratingBar.setProgress((int) (Double.valueOf(ratingText) / 0.1));
            rating.setText(ratingText + "/10");
        }
        runtime.setText(getString(R.string.show_runtime) + " " + show.getRuntime() + " "
                + getString(R.string.show_airtimeunit));

        // IMDb button
        final String imdbid = show.getImdbId();
        if (imdbButton != null) {
            imdbButton.setOnClickListener(new OnClickListener() {
                public void onClick(View v) {
                    fireTrackerEvent("IMDb");

                    if (imdbid.length() != 0) {
                        Intent myIntent = new Intent(Intent.ACTION_VIEW, Uri.parse("imdb:///title/"
                                + imdbid + "/"));
                        try {
                            startActivity(myIntent);
                        } catch (ActivityNotFoundException e) {
                            myIntent = new Intent(Intent.ACTION_VIEW, Uri.parse(IMDB_TITLE_URL
                                    + imdbid));
                            startActivity(myIntent);
                        }
                    } else {
                        Toast.makeText(getApplicationContext(),
                                getString(R.string.show_noimdbentry), Toast.LENGTH_LONG).show();
                    }
                }
            });
        }

        // TVDb button
        final String tvdbId = show.getId();
        if (tvdbButton != null) {
            tvdbButton.setOnClickListener(new OnClickListener() {
                public void onClick(View v) {
                    fireTrackerEvent("TVDb");
                    Intent i = new Intent(Intent.ACTION_VIEW, Uri.parse(Constants.TVDB_SHOW_URL
                            + tvdbId));
                    startActivity(i);
                }
            });
        }

        // Poster
        Bitmap bitmap = ImageCache.getInstance(this).get(show.getPoster());
        if (bitmap != null) {
            showart.setImageBitmap(bitmap);
        } else {
            showart.setImageBitmap(null);
        }
    }
}
<|MERGE_RESOLUTION|>--- conflicted
+++ resolved
@@ -1,206 +1,202 @@
-
-package com.battlelancer.seriesguide.ui;
-
-import com.battlelancer.seriesguide.beta.R;
-import com.battlelancer.seriesguide.Constants;
-<<<<<<< HEAD
-=======
-import com.battlelancer.seriesguide.R;
-import com.battlelancer.seriesguide.items.Series;
->>>>>>> c0fc1f27
-import com.battlelancer.seriesguide.provider.SeriesContract.Shows;
-import com.battlelancer.seriesguide.util.AnalyticsUtils;
-import com.battlelancer.seriesguide.util.DBUtils;
-import com.battlelancer.seriesguide.util.Utils;
-import com.battlelancer.thetvdbapi.ImageCache;
-
-import android.content.ActivityNotFoundException;
-import android.content.Intent;
-import android.graphics.Bitmap;
-import android.graphics.Color;
-import android.net.Uri;
-import android.os.Bundle;
-import android.support.v4.app.ActionBar;
-import android.support.v4.view.MenuItem;
-import android.view.View;
-import android.view.View.OnClickListener;
-import android.widget.ImageView;
-import android.widget.RatingBar;
-import android.widget.TextView;
-import android.widget.Toast;
-
-public class ShowInfoActivity extends BaseActivity {
-    public static final String IMDB_TITLE_URL = "http://imdb.com/title/";
-
-    private String seriesid;
-
-    /**
-     * Google Analytics helper method for easy event tracking.
-     * 
-     * @param label
-     */
-    public void fireTrackerEvent(String label) {
-        AnalyticsUtils.getInstance(this).trackEvent("ShowInfo", "Click", label, 0);
-    }
-
-    @Override
-    protected void onCreate(Bundle savedInstanceState) {
-        super.onCreate(savedInstanceState);
-        setContentView(R.layout.show_info);
-
-        final ActionBar actionBar = getSupportActionBar();
-        actionBar.setTitle(getString(R.string.context_showinfo));
-        actionBar.setDisplayShowTitleEnabled(true);
-        actionBar.setDisplayHomeAsUpEnabled(true);
-
-        Bundle extras = getIntent().getExtras();
-        seriesid = extras.getString(Shows._ID);
-
-        fillData();
-    }
-
-    @Override
-    protected void onStart() {
-        super.onStart();
-        AnalyticsUtils.getInstance(this).trackPageView("/ShowInfo");
-    }
-
-    @Override
-    public boolean onOptionsItemSelected(MenuItem item) {
-        switch (item.getItemId()) {
-            case android.R.id.home:
-                // Navigate to the parent activity instead
-                final Intent intent = new Intent(this, OverviewActivity.class);
-                intent.putExtra(Shows._ID, seriesid);
-                intent.setFlags(Intent.FLAG_ACTIVITY_CLEAR_TOP);
-                startActivity(intent);
-                overridePendingTransition(R.anim.home_enter, R.anim.home_exit);
-                return true;
-        }
-        return super.onOptionsItemSelected(item);
-    }
-
-    private void fillData() {
-        TextView seriesname = (TextView) findViewById(R.id.title);
-        TextView overview = (TextView) findViewById(R.id.TextViewShowInfoOverview);
-        TextView actors = (TextView) findViewById(R.id.TextViewShowInfoActors);
-        TextView airstime = (TextView) findViewById(R.id.TextViewShowInfoAirtime);
-        TextView contentrating = (TextView) findViewById(R.id.TextViewShowInfoContentRating);
-        TextView firstaired = (TextView) findViewById(R.id.TextViewShowInfoFirstAirdate);
-        TextView genres = (TextView) findViewById(R.id.TextViewShowInfoGenres);
-        TextView network = (TextView) findViewById(R.id.TextViewShowInfoNetwork);
-        TextView rating = (TextView) findViewById(R.id.value);
-        TextView runtime = (TextView) findViewById(R.id.TextViewShowInfoRuntime);
-        TextView status = (TextView) findViewById(R.id.TextViewShowInfoStatus);
-        ImageView showart = (ImageView) findViewById(R.id.ImageViewShowInfoPoster);
-        View imdbButton = (View) findViewById(R.id.buttonShowInfoIMDB);
-        View tvdbButton = (View) findViewById(R.id.buttonTVDB);
-
-        final Series show = DBUtils.getShow(this, seriesid);
-        if (show == null) {
-            finish();
-        }
-
-        // Name
-        seriesname.setText(show.getSeriesName());
-
-        // Overview
-        if (show.getOverview().length() == 0) {
-            overview.setText("");
-        } else {
-            overview.setText(show.getOverview());
-        }
-
-        // Airtimes
-        if (show.getAirsDayOfWeek().length() == 0 || show.getAirsTime() == -1) {
-            airstime.setText(getString(R.string.show_noairtime));
-        } else {
-            String[] values = Utils.parseMillisecondsToTime(show.getAirsTime(),
-                    show.getAirsDayOfWeek(), getApplicationContext());
-            airstime.setText(getString(R.string.show_airs) + " " + values[1] + " " + values[0]);
-        }
-
-        // Network
-        if (show.getNetwork().length() == 0) {
-            network.setText("");
-        } else {
-            network.setText(getString(R.string.show_network) + " " + show.getNetwork());
-        }
-
-        // Running state
-        if (show.getStatus() == 1) {
-            status.setTextColor(Color.GREEN);
-            status.setText(getString(R.string.show_isalive));
-        } else if (show.getStatus() == 0) {
-            status.setTextColor(Color.GRAY);
-            status.setText(getString(R.string.show_isnotalive));
-        }
-
-        // first airdate
-        long airtime = Utils.buildEpisodeAirtime(show.getFirstAired(), show.getAirsTime());
-        firstaired.setText(getString(R.string.show_firstaired) + " "
-                + Utils.formatToDate(airtime, this));
-
-        // Others
-        actors.setText(getString(R.string.show_actors) + " "
-                + Utils.splitAndKitTVDBStrings(show.getActors()));
-        contentrating.setText(getString(R.string.show_contentrating) + " "
-                + show.getContentRating());
-        genres.setText(getString(R.string.show_genres) + " "
-                + Utils.splitAndKitTVDBStrings(show.getGenres()));
-        String ratingText = show.getRating();
-        if (ratingText != null && ratingText.length() != 0) {
-            RatingBar ratingBar = (RatingBar) findViewById(R.id.bar);
-            ratingBar.setProgress((int) (Double.valueOf(ratingText) / 0.1));
-            rating.setText(ratingText + "/10");
-        }
-        runtime.setText(getString(R.string.show_runtime) + " " + show.getRuntime() + " "
-                + getString(R.string.show_airtimeunit));
-
-        // IMDb button
-        final String imdbid = show.getImdbId();
-        if (imdbButton != null) {
-            imdbButton.setOnClickListener(new OnClickListener() {
-                public void onClick(View v) {
-                    fireTrackerEvent("IMDb");
-
-                    if (imdbid.length() != 0) {
-                        Intent myIntent = new Intent(Intent.ACTION_VIEW, Uri.parse("imdb:///title/"
-                                + imdbid + "/"));
-                        try {
-                            startActivity(myIntent);
-                        } catch (ActivityNotFoundException e) {
-                            myIntent = new Intent(Intent.ACTION_VIEW, Uri.parse(IMDB_TITLE_URL
-                                    + imdbid));
-                            startActivity(myIntent);
-                        }
-                    } else {
-                        Toast.makeText(getApplicationContext(),
-                                getString(R.string.show_noimdbentry), Toast.LENGTH_LONG).show();
-                    }
-                }
-            });
-        }
-
-        // TVDb button
-        final String tvdbId = show.getId();
-        if (tvdbButton != null) {
-            tvdbButton.setOnClickListener(new OnClickListener() {
-                public void onClick(View v) {
-                    fireTrackerEvent("TVDb");
-                    Intent i = new Intent(Intent.ACTION_VIEW, Uri.parse(Constants.TVDB_SHOW_URL
-                            + tvdbId));
-                    startActivity(i);
-                }
-            });
-        }
-
-        // Poster
-        Bitmap bitmap = ImageCache.getInstance(this).get(show.getPoster());
-        if (bitmap != null) {
-            showart.setImageBitmap(bitmap);
-        } else {
-            showart.setImageBitmap(null);
-        }
-    }
-}
+
+package com.battlelancer.seriesguide.ui;
+
+import com.battlelancer.seriesguide.beta.R;
+import com.battlelancer.seriesguide.Constants;
+import com.battlelancer.seriesguide.items.Series;
+import com.battlelancer.seriesguide.provider.SeriesContract.Shows;
+import com.battlelancer.seriesguide.util.AnalyticsUtils;
+import com.battlelancer.seriesguide.util.DBUtils;
+import com.battlelancer.seriesguide.util.Utils;
+import com.battlelancer.thetvdbapi.ImageCache;
+
+import android.content.ActivityNotFoundException;
+import android.content.Intent;
+import android.graphics.Bitmap;
+import android.graphics.Color;
+import android.net.Uri;
+import android.os.Bundle;
+import android.support.v4.app.ActionBar;
+import android.support.v4.view.MenuItem;
+import android.view.View;
+import android.view.View.OnClickListener;
+import android.widget.ImageView;
+import android.widget.RatingBar;
+import android.widget.TextView;
+import android.widget.Toast;
+
+public class ShowInfoActivity extends BaseActivity {
+    public static final String IMDB_TITLE_URL = "http://imdb.com/title/";
+
+    private String seriesid;
+
+    /**
+     * Google Analytics helper method for easy event tracking.
+     * 
+     * @param label
+     */
+    public void fireTrackerEvent(String label) {
+        AnalyticsUtils.getInstance(this).trackEvent("ShowInfo", "Click", label, 0);
+    }
+
+    @Override
+    protected void onCreate(Bundle savedInstanceState) {
+        super.onCreate(savedInstanceState);
+        setContentView(R.layout.show_info);
+
+        final ActionBar actionBar = getSupportActionBar();
+        actionBar.setTitle(getString(R.string.context_showinfo));
+        actionBar.setDisplayShowTitleEnabled(true);
+        actionBar.setDisplayHomeAsUpEnabled(true);
+
+        Bundle extras = getIntent().getExtras();
+        seriesid = extras.getString(Shows._ID);
+
+        fillData();
+    }
+
+    @Override
+    protected void onStart() {
+        super.onStart();
+        AnalyticsUtils.getInstance(this).trackPageView("/ShowInfo");
+    }
+
+    @Override
+    public boolean onOptionsItemSelected(MenuItem item) {
+        switch (item.getItemId()) {
+            case android.R.id.home:
+                // Navigate to the parent activity instead
+                final Intent intent = new Intent(this, OverviewActivity.class);
+                intent.putExtra(Shows._ID, seriesid);
+                intent.setFlags(Intent.FLAG_ACTIVITY_CLEAR_TOP);
+                startActivity(intent);
+                overridePendingTransition(R.anim.home_enter, R.anim.home_exit);
+                return true;
+        }
+        return super.onOptionsItemSelected(item);
+    }
+
+    private void fillData() {
+        TextView seriesname = (TextView) findViewById(R.id.title);
+        TextView overview = (TextView) findViewById(R.id.TextViewShowInfoOverview);
+        TextView actors = (TextView) findViewById(R.id.TextViewShowInfoActors);
+        TextView airstime = (TextView) findViewById(R.id.TextViewShowInfoAirtime);
+        TextView contentrating = (TextView) findViewById(R.id.TextViewShowInfoContentRating);
+        TextView firstaired = (TextView) findViewById(R.id.TextViewShowInfoFirstAirdate);
+        TextView genres = (TextView) findViewById(R.id.TextViewShowInfoGenres);
+        TextView network = (TextView) findViewById(R.id.TextViewShowInfoNetwork);
+        TextView rating = (TextView) findViewById(R.id.value);
+        TextView runtime = (TextView) findViewById(R.id.TextViewShowInfoRuntime);
+        TextView status = (TextView) findViewById(R.id.TextViewShowInfoStatus);
+        ImageView showart = (ImageView) findViewById(R.id.ImageViewShowInfoPoster);
+        View imdbButton = (View) findViewById(R.id.buttonShowInfoIMDB);
+        View tvdbButton = (View) findViewById(R.id.buttonTVDB);
+
+        final Series show = DBUtils.getShow(this, seriesid);
+        if (show == null) {
+            finish();
+        }
+
+        // Name
+        seriesname.setText(show.getSeriesName());
+
+        // Overview
+        if (show.getOverview().length() == 0) {
+            overview.setText("");
+        } else {
+            overview.setText(show.getOverview());
+        }
+
+        // Airtimes
+        if (show.getAirsDayOfWeek().length() == 0 || show.getAirsTime() == -1) {
+            airstime.setText(getString(R.string.show_noairtime));
+        } else {
+            String[] values = Utils.parseMillisecondsToTime(show.getAirsTime(),
+                    show.getAirsDayOfWeek(), getApplicationContext());
+            airstime.setText(getString(R.string.show_airs) + " " + values[1] + " " + values[0]);
+        }
+
+        // Network
+        if (show.getNetwork().length() == 0) {
+            network.setText("");
+        } else {
+            network.setText(getString(R.string.show_network) + " " + show.getNetwork());
+        }
+
+        // Running state
+        if (show.getStatus() == 1) {
+            status.setTextColor(Color.GREEN);
+            status.setText(getString(R.string.show_isalive));
+        } else if (show.getStatus() == 0) {
+            status.setTextColor(Color.GRAY);
+            status.setText(getString(R.string.show_isnotalive));
+        }
+
+        // first airdate
+        long airtime = Utils.buildEpisodeAirtime(show.getFirstAired(), show.getAirsTime());
+        firstaired.setText(getString(R.string.show_firstaired) + " "
+                + Utils.formatToDate(airtime, this));
+
+        // Others
+        actors.setText(getString(R.string.show_actors) + " "
+                + Utils.splitAndKitTVDBStrings(show.getActors()));
+        contentrating.setText(getString(R.string.show_contentrating) + " "
+                + show.getContentRating());
+        genres.setText(getString(R.string.show_genres) + " "
+                + Utils.splitAndKitTVDBStrings(show.getGenres()));
+        String ratingText = show.getRating();
+        if (ratingText != null && ratingText.length() != 0) {
+            RatingBar ratingBar = (RatingBar) findViewById(R.id.bar);
+            ratingBar.setProgress((int) (Double.valueOf(ratingText) / 0.1));
+            rating.setText(ratingText + "/10");
+        }
+        runtime.setText(getString(R.string.show_runtime) + " " + show.getRuntime() + " "
+                + getString(R.string.show_airtimeunit));
+
+        // IMDb button
+        final String imdbid = show.getImdbId();
+        if (imdbButton != null) {
+            imdbButton.setOnClickListener(new OnClickListener() {
+                public void onClick(View v) {
+                    fireTrackerEvent("IMDb");
+
+                    if (imdbid.length() != 0) {
+                        Intent myIntent = new Intent(Intent.ACTION_VIEW, Uri.parse("imdb:///title/"
+                                + imdbid + "/"));
+                        try {
+                            startActivity(myIntent);
+                        } catch (ActivityNotFoundException e) {
+                            myIntent = new Intent(Intent.ACTION_VIEW, Uri.parse(IMDB_TITLE_URL
+                                    + imdbid));
+                            startActivity(myIntent);
+                        }
+                    } else {
+                        Toast.makeText(getApplicationContext(),
+                                getString(R.string.show_noimdbentry), Toast.LENGTH_LONG).show();
+                    }
+                }
+            });
+        }
+
+        // TVDb button
+        final String tvdbId = show.getId();
+        if (tvdbButton != null) {
+            tvdbButton.setOnClickListener(new OnClickListener() {
+                public void onClick(View v) {
+                    fireTrackerEvent("TVDb");
+                    Intent i = new Intent(Intent.ACTION_VIEW, Uri.parse(Constants.TVDB_SHOW_URL
+                            + tvdbId));
+                    startActivity(i);
+                }
+            });
+        }
+
+        // Poster
+        Bitmap bitmap = ImageCache.getInstance(this).get(show.getPoster());
+        if (bitmap != null) {
+            showart.setImageBitmap(bitmap);
+        } else {
+            showart.setImageBitmap(null);
+        }
+    }
+}