--- conflicted
+++ resolved
@@ -1,441 +1,437 @@
-
-package com.battlelancer.seriesguide.util;
-
-<<<<<<< HEAD
-import com.battlelancer.seriesguide.beta.R;
-=======
-import com.battlelancer.seriesguide.R;
->>>>>>> 4e8c3b48
-import com.battlelancer.seriesguide.provider.SeriesContract;
-import com.battlelancer.seriesguide.provider.SeriesContract.Episodes;
-import com.battlelancer.seriesguide.provider.SeriesContract.Shows;
-import com.battlelancer.seriesguide.ui.SeriesGuidePreferences;
-import com.battlelancer.seriesguide.ui.ShowsActivity;
-import com.battlelancer.thetvdbapi.TheTVDB;
-import com.jakewharton.apibuilder.ApiException;
-import com.jakewharton.trakt.ServiceManager;
-import com.jakewharton.trakt.TraktException;
-import com.jakewharton.trakt.entities.Activity;
-import com.jakewharton.trakt.entities.ActivityItem;
-import com.jakewharton.trakt.entities.TvShowEpisode;
-import com.jakewharton.trakt.enumerations.ActivityAction;
-import com.jakewharton.trakt.enumerations.ActivityType;
-
-import org.xml.sax.SAXException;
-
-import android.app.Notification;
-import android.app.NotificationManager;
-import android.app.PendingIntent;
-import android.content.ContentProviderOperation;
-import android.content.ContentResolver;
-import android.content.Context;
-import android.content.Intent;
-import android.content.OperationApplicationException;
-import android.content.SharedPreferences;
-import android.database.Cursor;
-import android.os.AsyncTask;
-import android.os.RemoteException;
-import android.preference.PreferenceManager;
-import android.util.Log;
-import android.widget.RemoteViews;
-import android.widget.Toast;
-
-import java.util.ArrayList;
-import java.util.List;
-import java.util.concurrent.atomic.AtomicInteger;
-
-public class UpdateTask extends AsyncTask<Void, Integer, Integer> {
-
-    private static final String TAG = "UpdateTask";
-
-    private static final int UPDATE_SUCCESS = 100;
-
-    private static final int UPDATE_ERROR = 102;
-
-    private static final int UPDATE_OFFLINE = 103;
-
-    private static final int UPDATE_CANCELLED = 104;
-
-    public String[] mShows = null;
-
-    public String mFailedShows = "";
-
-    private Context mAppContext;
-
-    public final AtomicInteger mUpdateCount = new AtomicInteger();
-
-    private boolean mIsFullUpdate = false;
-
-    private String mCurrentShowName;
-
-    private NotificationManager mNotificationManager;
-
-    private Notification mNotification;
-
-    private static final int UPDATE_NOTIFICATION_ID = 1;
-
-    public UpdateTask(boolean isFullUpdate, Context context) {
-        mAppContext = context.getApplicationContext();
-        mIsFullUpdate = isFullUpdate;
-    }
-
-    public UpdateTask(String[] shows, int index, String failedShows, Context context) {
-        mAppContext = context.getApplicationContext();
-        mShows = shows;
-        mUpdateCount.set(index);
-        mFailedShows = failedShows;
-    }
-
-    @SuppressWarnings("deprecation")
-    @Override
-    protected void onPreExecute() {
-        // create a notification (holy crap is that a lot of code)
-        String ns = Context.NOTIFICATION_SERVICE;
-        mNotificationManager = (NotificationManager) mAppContext.getSystemService(ns);
-
-        CharSequence tickerText = mAppContext.getString(R.string.update_notification);
-        long when = System.currentTimeMillis();
-        final int icon = R.drawable.ic_notification;
-
-        mNotification = new Notification(icon, tickerText, when);
-        mNotification.flags |= Notification.FLAG_ONGOING_EVENT | Notification.FLAG_NO_CLEAR
-                | Notification.FLAG_ONLY_ALERT_ONCE;
-
-        // content view
-        RemoteViews contentView = new RemoteViews(mAppContext.getPackageName(),
-                R.layout.update_notification);
-        contentView.setImageViewResource(R.id.image, icon);
-        contentView.setTextViewText(R.id.text, mAppContext.getString(R.string.update_notification));
-        contentView.setProgressBar(R.id.progressbar, 0, 0, true);
-        mNotification.contentView = contentView;
-
-        // content intent
-        Intent notificationIntent = new Intent(mAppContext, ShowsActivity.class);
-        PendingIntent contentIntent = PendingIntent.getActivity(mAppContext, 0, notificationIntent,
-                0);
-        mNotification.contentIntent = contentIntent;
-
-        mNotificationManager.notify(UPDATE_NOTIFICATION_ID, mNotification);
-    }
-
-    @Override
-    protected Integer doInBackground(Void... params) {
-        final SharedPreferences prefs = PreferenceManager.getDefaultSharedPreferences(mAppContext);
-        final ContentResolver resolver = mAppContext.getContentResolver();
-        final AtomicInteger updateCount = mUpdateCount;
-        final boolean isAutoUpdateWlanOnly = prefs.getBoolean(
-                SeriesGuidePreferences.KEY_AUTOUPDATEWLANONLY, true);
-        long currentTime = 0;
-
-        // build a list of shows to update
-        if (mShows == null) {
-
-            currentTime = System.currentTimeMillis();
-
-            if (mIsFullUpdate) {
-
-                // get all show IDs for a full update
-                final Cursor shows = resolver.query(Shows.CONTENT_URI, new String[] {
-                    Shows._ID
-                }, null, null, null);
-
-                mShows = new String[shows.getCount()];
-                int i = 0;
-                while (shows.moveToNext()) {
-                    mShows[i] = shows.getString(0);
-                    i++;
-                }
-
-                shows.close();
-
-            } else {
-                // get only shows which have not been updated for a certain time
-                mShows = TheTVDB.deltaUpdateShows(currentTime, prefs, mAppContext);
-            }
-        }
-
-        final int maxProgress = mShows.length + 2;
-        int resultCode = UPDATE_SUCCESS;
-        String id;
-
-        // actually update the shows
-        for (int i = updateCount.get(); i < mShows.length; i++) {
-            // skip ahead if we get cancelled or connectivity is
-            // lost/forbidden
-            if (isCancelled()) {
-                resultCode = UPDATE_CANCELLED;
-                break;
-            }
-            if (!Utils.isNetworkConnected(mAppContext)
-                    || (isAutoUpdateWlanOnly && !Utils.isWifiConnected(mAppContext))) {
-                resultCode = UPDATE_OFFLINE;
-                break;
-            }
-
-            id = mShows[i];
-            setCurrentShowName(resolver, id);
-
-            publishProgress(i, maxProgress);
-
-            for (int itry = 0; itry < 2; itry++) {
-                // skip ahead if we get cancelled or connectivity is
-                // lost/forbidden
-                if (isCancelled()) {
-                    resultCode = UPDATE_CANCELLED;
-                    break;
-                }
-                if (!Utils.isNetworkConnected(mAppContext)
-                        || (isAutoUpdateWlanOnly && !Utils.isWifiConnected(mAppContext))) {
-                    resultCode = UPDATE_OFFLINE;
-                    break;
-                }
-
-                try {
-                    TheTVDB.updateShow(id, mAppContext);
-                    break;
-                } catch (SAXException e) {
-                    if (itry == 1) {
-                        // failed twice, give up
-                        fireTrackerEvent(e.getMessage());
-                        resultCode = UPDATE_ERROR;
-                        addFailedShow(mCurrentShowName);
-                    }
-                }
-            }
-
-            updateCount.incrementAndGet();
-        }
-
-        // try to avoid renewing the search table as it is time consuming
-        if (updateCount.get() != 0 && mShows.length != 0) {
-            publishProgress(mShows.length, maxProgress);
-            TheTVDB.onRenewFTSTable(mAppContext);
-        }
-
-        // mark episodes based on trakt activity
-        final int traktResult = getTraktActivity(prefs, maxProgress, currentTime,
-                isAutoUpdateWlanOnly);
-        // do not overwrite earlier failure codes
-        if (resultCode == UPDATE_SUCCESS) {
-            resultCode = traktResult;
-        }
-
-        publishProgress(maxProgress, maxProgress);
-
-        // update the latest episodes
-        Utils.updateLatestEpisodes(mAppContext);
-
-        // store time of update if it was successful
-        if (currentTime != 0 && resultCode == UPDATE_SUCCESS) {
-            prefs.edit().putLong(SeriesGuidePreferences.KEY_LASTUPDATE, currentTime).commit();
-        }
-
-        return resultCode;
-    }
-
-    private int getTraktActivity(SharedPreferences prefs, int maxProgress, long currentTime,
-            boolean isAutoUpdateWlanOnly) {
-        if (Utils.isTraktCredentialsValid(mAppContext)) {
-            // return if we get cancelled or connectivity is lost/forbidden
-            if (isCancelled()) {
-                return UPDATE_CANCELLED;
-            }
-            if (!Utils.isNetworkConnected(mAppContext)
-                    || (isAutoUpdateWlanOnly && !Utils.isWifiConnected(mAppContext))) {
-                return UPDATE_OFFLINE;
-            }
-
-            publishProgress(maxProgress - 1, maxProgress);
-
-            // get last trakt update timestamp
-            final long startTimeTrakt = prefs.getLong(SeriesGuidePreferences.KEY_LASTTRAKTUPDATE,
-                    currentTime) / 1000;
-
-            ServiceManager manager;
-            try {
-                manager = Utils.getServiceManagerWithAuth(mAppContext, false);
-            } catch (Exception e) {
-                fireTrackerEvent(e.getMessage());
-                Log.w(TAG, e);
-                return UPDATE_ERROR;
-            }
-
-            // get watched episodes from trakt
-            Activity activity;
-            try {
-                activity = manager
-                        .activityService()
-                        .user(Utils.getTraktUsername(mAppContext))
-                        .types(ActivityType.Episode)
-                        .actions(ActivityAction.Checkin, ActivityAction.Seen,
-                                ActivityAction.Scrobble, ActivityAction.Collection)
-                        .timestamp(startTimeTrakt).fire();
-            } catch (TraktException e) {
-                fireTrackerEvent(e.getMessage());
-                Log.w(TAG, e);
-                return UPDATE_ERROR;
-            } catch (ApiException e) {
-                fireTrackerEvent(e.getMessage());
-                Log.w(TAG, e);
-                return UPDATE_ERROR;
-            }
-
-            // build an update batch
-            final ArrayList<ContentProviderOperation> batch = Lists.newArrayList();
-            for (ActivityItem item : activity.activity) {
-                // check for null (potential fix for reported crash)
-                if (item.action != null && item.show != null) {
-                    switch (item.action) {
-                        case Seen: {
-                            // seen uses an array of episodes
-                            List<TvShowEpisode> episodes = item.episodes;
-                            for (TvShowEpisode episode : episodes) {
-                                addEpisodeSeenOp(batch, episode, item.show.tvdbId);
-                            }
-                            break;
-                        }
-                        case Checkin:
-                        case Scrobble: {
-                            // checkin and scrobble use a single episode
-                            TvShowEpisode episode = item.episode;
-                            addEpisodeSeenOp(batch, episode, item.show.tvdbId);
-                            break;
-                        }
-                        case Collection: {
-                            // collection uses an array of episodes
-                            List<TvShowEpisode> episodes = item.episodes;
-                            for (TvShowEpisode episode : episodes) {
-                                addEpisodeCollectedOp(batch, episode, item.show.tvdbId);
-                            }
-                            break;
-                        }
-                    }
-                }
-            }
-
-            // execute the batch
-            try {
-                mAppContext.getContentResolver()
-                        .applyBatch(SeriesContract.CONTENT_AUTHORITY, batch);
-            } catch (RemoteException e) {
-                // Failed binder transactions aren't recoverable
-                fireTrackerEvent(e.getMessage());
-                throw new RuntimeException("Problem applying batch operation", e);
-            } catch (OperationApplicationException e) {
-                // Failures like constraint violation aren't
-                // recoverable
-                fireTrackerEvent(e.getMessage());
-                throw new RuntimeException("Problem applying batch operation", e);
-            }
-
-            // store time of this update as seen by the trakt server
-            prefs.edit()
-                    .putLong(SeriesGuidePreferences.KEY_LASTTRAKTUPDATE,
-                            activity.timestamps.current.getTime()).commit();
-
-        }
-
-        return UPDATE_SUCCESS;
-    }
-
-    private void setCurrentShowName(final ContentResolver resolver, String id) {
-        Cursor show = resolver.query(Shows.buildShowUri(id), new String[] {
-            Shows.TITLE
-        }, null, null, null);
-        if (show.moveToFirst()) {
-            mCurrentShowName = show.getString(0);
-        }
-        show.close();
-    }
-
-    @Override
-    protected void onPostExecute(Integer result) {
-        String message = null;
-        int length = 0;
-        switch (result) {
-            case UPDATE_SUCCESS:
-                fireTrackerEvent("Success");
-
-                message = mAppContext.getString(R.string.update_success);
-                length = Toast.LENGTH_SHORT;
-
-                break;
-            case UPDATE_ERROR:
-                message = mAppContext.getString(R.string.update_saxerror);
-                length = Toast.LENGTH_LONG;
-                break;
-            case UPDATE_OFFLINE:
-                fireTrackerEvent("Offline");
-
-                message = mAppContext.getString(R.string.update_offline);
-                length = Toast.LENGTH_LONG;
-                break;
-        }
-
-        if (message != null) {
-            // add a list of failed shows
-            if (mFailedShows.length() != 0) {
-                message += "(" + mFailedShows + ")";
-            }
-            Toast.makeText(mAppContext, message, length).show();
-        }
-        mNotificationManager.cancel(UPDATE_NOTIFICATION_ID);
-        TaskManager.getInstance(mAppContext).onTaskCompleted();
-    }
-
-    @Override
-    protected void onCancelled() {
-        mNotificationManager.cancel(UPDATE_NOTIFICATION_ID);
-        TaskManager.getInstance(mAppContext).onTaskCompleted();
-    }
-
-    @Override
-    protected void onProgressUpdate(Integer... values) {
-        String text;
-        if (values[0] == values[1]) {
-            // clear the text field if we are finishing up
-            text = "";
-        } else if (values[0] + 1 == values[1]) {
-            // if we're one before completion, we're looking on trakt for user
-            // activity
-            text = mAppContext.getString(R.string.update_traktactivity);
-        } else if (values[0] + 2 == values[1]) {
-            // if we're two before completion, we're rebuilding the search index
-            text = mAppContext.getString(R.string.update_rebuildsearch);
-        } else {
-            text = mCurrentShowName + "...";
-        }
-
-        mNotification.contentView.setTextViewText(R.id.text, text);
-        mNotification.contentView.setProgressBar(R.id.progressbar, values[1], values[0], false);
-        mNotificationManager.notify(UPDATE_NOTIFICATION_ID, mNotification);
-    }
-
-    private void addFailedShow(String seriesName) {
-        if (mFailedShows.length() != 0) {
-            mFailedShows += ", ";
-        }
-        mFailedShows += seriesName;
-    }
-
-    private static void addEpisodeSeenOp(final ArrayList<ContentProviderOperation> batch,
-            TvShowEpisode episode, String showTvdbId) {
-        batch.add(ContentProviderOperation.newUpdate(Episodes.buildEpisodesOfShowUri(showTvdbId))
-                .withSelection(Episodes.NUMBER + "=? AND " + Episodes.SEASON + "=?", new String[] {
-                        String.valueOf(episode.number), String.valueOf(episode.season)
-                }).withValue(Episodes.WATCHED, true).build());
-    }
-
-    private static void addEpisodeCollectedOp(ArrayList<ContentProviderOperation> batch,
-            TvShowEpisode episode, String showTvdbId) {
-        batch.add(ContentProviderOperation.newUpdate(Episodes.buildEpisodesOfShowUri(showTvdbId))
-                .withSelection(Episodes.NUMBER + "=? AND " + Episodes.SEASON + "=?", new String[] {
-                        String.valueOf(episode.number), String.valueOf(episode.season)
-                }).withValue(Episodes.COLLECTED, true).build());
-    }
-
-    private void fireTrackerEvent(String message) {
-        AnalyticsUtils.getInstance(mAppContext).trackEvent(TAG, "Update result", message, 0);
-    }
-
-}+
+package com.battlelancer.seriesguide.util;
+
+import com.battlelancer.seriesguide.beta.R;
+import com.battlelancer.seriesguide.provider.SeriesContract;
+import com.battlelancer.seriesguide.provider.SeriesContract.Episodes;
+import com.battlelancer.seriesguide.provider.SeriesContract.Shows;
+import com.battlelancer.seriesguide.ui.SeriesGuidePreferences;
+import com.battlelancer.seriesguide.ui.ShowsActivity;
+import com.battlelancer.thetvdbapi.TheTVDB;
+import com.jakewharton.apibuilder.ApiException;
+import com.jakewharton.trakt.ServiceManager;
+import com.jakewharton.trakt.TraktException;
+import com.jakewharton.trakt.entities.Activity;
+import com.jakewharton.trakt.entities.ActivityItem;
+import com.jakewharton.trakt.entities.TvShowEpisode;
+import com.jakewharton.trakt.enumerations.ActivityAction;
+import com.jakewharton.trakt.enumerations.ActivityType;
+
+import org.xml.sax.SAXException;
+
+import android.app.Notification;
+import android.app.NotificationManager;
+import android.app.PendingIntent;
+import android.content.ContentProviderOperation;
+import android.content.ContentResolver;
+import android.content.Context;
+import android.content.Intent;
+import android.content.OperationApplicationException;
+import android.content.SharedPreferences;
+import android.database.Cursor;
+import android.os.AsyncTask;
+import android.os.RemoteException;
+import android.preference.PreferenceManager;
+import android.util.Log;
+import android.widget.RemoteViews;
+import android.widget.Toast;
+
+import java.util.ArrayList;
+import java.util.List;
+import java.util.concurrent.atomic.AtomicInteger;
+
+public class UpdateTask extends AsyncTask<Void, Integer, Integer> {
+
+    private static final String TAG = "UpdateTask";
+
+    private static final int UPDATE_SUCCESS = 100;
+
+    private static final int UPDATE_ERROR = 102;
+
+    private static final int UPDATE_OFFLINE = 103;
+
+    private static final int UPDATE_CANCELLED = 104;
+
+    public String[] mShows = null;
+
+    public String mFailedShows = "";
+
+    private Context mAppContext;
+
+    public final AtomicInteger mUpdateCount = new AtomicInteger();
+
+    private boolean mIsFullUpdate = false;
+
+    private String mCurrentShowName;
+
+    private NotificationManager mNotificationManager;
+
+    private Notification mNotification;
+
+    private static final int UPDATE_NOTIFICATION_ID = 1;
+
+    public UpdateTask(boolean isFullUpdate, Context context) {
+        mAppContext = context.getApplicationContext();
+        mIsFullUpdate = isFullUpdate;
+    }
+
+    public UpdateTask(String[] shows, int index, String failedShows, Context context) {
+        mAppContext = context.getApplicationContext();
+        mShows = shows;
+        mUpdateCount.set(index);
+        mFailedShows = failedShows;
+    }
+
+    @SuppressWarnings("deprecation")
+    @Override
+    protected void onPreExecute() {
+        // create a notification (holy crap is that a lot of code)
+        String ns = Context.NOTIFICATION_SERVICE;
+        mNotificationManager = (NotificationManager) mAppContext.getSystemService(ns);
+
+        CharSequence tickerText = mAppContext.getString(R.string.update_notification);
+        long when = System.currentTimeMillis();
+        final int icon = R.drawable.ic_notification;
+
+        mNotification = new Notification(icon, tickerText, when);
+        mNotification.flags |= Notification.FLAG_ONGOING_EVENT | Notification.FLAG_NO_CLEAR
+                | Notification.FLAG_ONLY_ALERT_ONCE;
+
+        // content view
+        RemoteViews contentView = new RemoteViews(mAppContext.getPackageName(),
+                R.layout.update_notification);
+        contentView.setImageViewResource(R.id.image, icon);
+        contentView.setTextViewText(R.id.text, mAppContext.getString(R.string.update_notification));
+        contentView.setProgressBar(R.id.progressbar, 0, 0, true);
+        mNotification.contentView = contentView;
+
+        // content intent
+        Intent notificationIntent = new Intent(mAppContext, ShowsActivity.class);
+        PendingIntent contentIntent = PendingIntent.getActivity(mAppContext, 0, notificationIntent,
+                0);
+        mNotification.contentIntent = contentIntent;
+
+        mNotificationManager.notify(UPDATE_NOTIFICATION_ID, mNotification);
+    }
+
+    @Override
+    protected Integer doInBackground(Void... params) {
+        final SharedPreferences prefs = PreferenceManager.getDefaultSharedPreferences(mAppContext);
+        final ContentResolver resolver = mAppContext.getContentResolver();
+        final AtomicInteger updateCount = mUpdateCount;
+        final boolean isAutoUpdateWlanOnly = prefs.getBoolean(
+                SeriesGuidePreferences.KEY_AUTOUPDATEWLANONLY, true);
+        long currentTime = 0;
+
+        // build a list of shows to update
+        if (mShows == null) {
+
+            currentTime = System.currentTimeMillis();
+
+            if (mIsFullUpdate) {
+
+                // get all show IDs for a full update
+                final Cursor shows = resolver.query(Shows.CONTENT_URI, new String[] {
+                    Shows._ID
+                }, null, null, null);
+
+                mShows = new String[shows.getCount()];
+                int i = 0;
+                while (shows.moveToNext()) {
+                    mShows[i] = shows.getString(0);
+                    i++;
+                }
+
+                shows.close();
+
+            } else {
+                // get only shows which have not been updated for a certain time
+                mShows = TheTVDB.deltaUpdateShows(currentTime, prefs, mAppContext);
+            }
+        }
+
+        final int maxProgress = mShows.length + 2;
+        int resultCode = UPDATE_SUCCESS;
+        String id;
+
+        // actually update the shows
+        for (int i = updateCount.get(); i < mShows.length; i++) {
+            // skip ahead if we get cancelled or connectivity is
+            // lost/forbidden
+            if (isCancelled()) {
+                resultCode = UPDATE_CANCELLED;
+                break;
+            }
+            if (!Utils.isNetworkConnected(mAppContext)
+                    || (isAutoUpdateWlanOnly && !Utils.isWifiConnected(mAppContext))) {
+                resultCode = UPDATE_OFFLINE;
+                break;
+            }
+
+            id = mShows[i];
+            setCurrentShowName(resolver, id);
+
+            publishProgress(i, maxProgress);
+
+            for (int itry = 0; itry < 2; itry++) {
+                // skip ahead if we get cancelled or connectivity is
+                // lost/forbidden
+                if (isCancelled()) {
+                    resultCode = UPDATE_CANCELLED;
+                    break;
+                }
+                if (!Utils.isNetworkConnected(mAppContext)
+                        || (isAutoUpdateWlanOnly && !Utils.isWifiConnected(mAppContext))) {
+                    resultCode = UPDATE_OFFLINE;
+                    break;
+                }
+
+                try {
+                    TheTVDB.updateShow(id, mAppContext);
+                    break;
+                } catch (SAXException e) {
+                    if (itry == 1) {
+                        // failed twice, give up
+                        fireTrackerEvent(e.getMessage());
+                        resultCode = UPDATE_ERROR;
+                        addFailedShow(mCurrentShowName);
+                    }
+                }
+            }
+
+            updateCount.incrementAndGet();
+        }
+
+        // try to avoid renewing the search table as it is time consuming
+        if (updateCount.get() != 0 && mShows.length != 0) {
+            publishProgress(mShows.length, maxProgress);
+            TheTVDB.onRenewFTSTable(mAppContext);
+        }
+
+        // mark episodes based on trakt activity
+        final int traktResult = getTraktActivity(prefs, maxProgress, currentTime,
+                isAutoUpdateWlanOnly);
+        // do not overwrite earlier failure codes
+        if (resultCode == UPDATE_SUCCESS) {
+            resultCode = traktResult;
+        }
+
+        publishProgress(maxProgress, maxProgress);
+
+        // update the latest episodes
+        Utils.updateLatestEpisodes(mAppContext);
+
+        // store time of update if it was successful
+        if (currentTime != 0 && resultCode == UPDATE_SUCCESS) {
+            prefs.edit().putLong(SeriesGuidePreferences.KEY_LASTUPDATE, currentTime).commit();
+        }
+
+        return resultCode;
+    }
+
+    private int getTraktActivity(SharedPreferences prefs, int maxProgress, long currentTime,
+            boolean isAutoUpdateWlanOnly) {
+        if (Utils.isTraktCredentialsValid(mAppContext)) {
+            // return if we get cancelled or connectivity is lost/forbidden
+            if (isCancelled()) {
+                return UPDATE_CANCELLED;
+            }
+            if (!Utils.isNetworkConnected(mAppContext)
+                    || (isAutoUpdateWlanOnly && !Utils.isWifiConnected(mAppContext))) {
+                return UPDATE_OFFLINE;
+            }
+
+            publishProgress(maxProgress - 1, maxProgress);
+
+            // get last trakt update timestamp
+            final long startTimeTrakt = prefs.getLong(SeriesGuidePreferences.KEY_LASTTRAKTUPDATE,
+                    currentTime) / 1000;
+
+            ServiceManager manager;
+            try {
+                manager = Utils.getServiceManagerWithAuth(mAppContext, false);
+            } catch (Exception e) {
+                fireTrackerEvent(e.getMessage());
+                Log.w(TAG, e);
+                return UPDATE_ERROR;
+            }
+
+            // get watched episodes from trakt
+            Activity activity;
+            try {
+                activity = manager
+                        .activityService()
+                        .user(Utils.getTraktUsername(mAppContext))
+                        .types(ActivityType.Episode)
+                        .actions(ActivityAction.Checkin, ActivityAction.Seen,
+                                ActivityAction.Scrobble, ActivityAction.Collection)
+                        .timestamp(startTimeTrakt).fire();
+            } catch (TraktException e) {
+                fireTrackerEvent(e.getMessage());
+                Log.w(TAG, e);
+                return UPDATE_ERROR;
+            } catch (ApiException e) {
+                fireTrackerEvent(e.getMessage());
+                Log.w(TAG, e);
+                return UPDATE_ERROR;
+            }
+
+            // build an update batch
+            final ArrayList<ContentProviderOperation> batch = Lists.newArrayList();
+            for (ActivityItem item : activity.activity) {
+                // check for null (potential fix for reported crash)
+                if (item.action != null && item.show != null) {
+                    switch (item.action) {
+                        case Seen: {
+                            // seen uses an array of episodes
+                            List<TvShowEpisode> episodes = item.episodes;
+                            for (TvShowEpisode episode : episodes) {
+                                addEpisodeSeenOp(batch, episode, item.show.tvdbId);
+                            }
+                            break;
+                        }
+                        case Checkin:
+                        case Scrobble: {
+                            // checkin and scrobble use a single episode
+                            TvShowEpisode episode = item.episode;
+                            addEpisodeSeenOp(batch, episode, item.show.tvdbId);
+                            break;
+                        }
+                        case Collection: {
+                            // collection uses an array of episodes
+                            List<TvShowEpisode> episodes = item.episodes;
+                            for (TvShowEpisode episode : episodes) {
+                                addEpisodeCollectedOp(batch, episode, item.show.tvdbId);
+                            }
+                            break;
+                        }
+                    }
+                }
+            }
+
+            // execute the batch
+            try {
+                mAppContext.getContentResolver()
+                        .applyBatch(SeriesContract.CONTENT_AUTHORITY, batch);
+            } catch (RemoteException e) {
+                // Failed binder transactions aren't recoverable
+                fireTrackerEvent(e.getMessage());
+                throw new RuntimeException("Problem applying batch operation", e);
+            } catch (OperationApplicationException e) {
+                // Failures like constraint violation aren't
+                // recoverable
+                fireTrackerEvent(e.getMessage());
+                throw new RuntimeException("Problem applying batch operation", e);
+            }
+
+            // store time of this update as seen by the trakt server
+            prefs.edit()
+                    .putLong(SeriesGuidePreferences.KEY_LASTTRAKTUPDATE,
+                            activity.timestamps.current.getTime()).commit();
+
+        }
+
+        return UPDATE_SUCCESS;
+    }
+
+    private void setCurrentShowName(final ContentResolver resolver, String id) {
+        Cursor show = resolver.query(Shows.buildShowUri(id), new String[] {
+            Shows.TITLE
+        }, null, null, null);
+        if (show.moveToFirst()) {
+            mCurrentShowName = show.getString(0);
+        }
+        show.close();
+    }
+
+    @Override
+    protected void onPostExecute(Integer result) {
+        String message = null;
+        int length = 0;
+        switch (result) {
+            case UPDATE_SUCCESS:
+                fireTrackerEvent("Success");
+
+                message = mAppContext.getString(R.string.update_success);
+                length = Toast.LENGTH_SHORT;
+
+                break;
+            case UPDATE_ERROR:
+                message = mAppContext.getString(R.string.update_saxerror);
+                length = Toast.LENGTH_LONG;
+                break;
+            case UPDATE_OFFLINE:
+                fireTrackerEvent("Offline");
+
+                message = mAppContext.getString(R.string.update_offline);
+                length = Toast.LENGTH_LONG;
+                break;
+        }
+
+        if (message != null) {
+            // add a list of failed shows
+            if (mFailedShows.length() != 0) {
+                message += "(" + mFailedShows + ")";
+            }
+            Toast.makeText(mAppContext, message, length).show();
+        }
+        mNotificationManager.cancel(UPDATE_NOTIFICATION_ID);
+        TaskManager.getInstance(mAppContext).onTaskCompleted();
+    }
+
+    @Override
+    protected void onCancelled() {
+        mNotificationManager.cancel(UPDATE_NOTIFICATION_ID);
+        TaskManager.getInstance(mAppContext).onTaskCompleted();
+    }
+
+    @Override
+    protected void onProgressUpdate(Integer... values) {
+        String text;
+        if (values[0] == values[1]) {
+            // clear the text field if we are finishing up
+            text = "";
+        } else if (values[0] + 1 == values[1]) {
+            // if we're one before completion, we're looking on trakt for user
+            // activity
+            text = mAppContext.getString(R.string.update_traktactivity);
+        } else if (values[0] + 2 == values[1]) {
+            // if we're two before completion, we're rebuilding the search index
+            text = mAppContext.getString(R.string.update_rebuildsearch);
+        } else {
+            text = mCurrentShowName + "...";
+        }
+
+        mNotification.contentView.setTextViewText(R.id.text, text);
+        mNotification.contentView.setProgressBar(R.id.progressbar, values[1], values[0], false);
+        mNotificationManager.notify(UPDATE_NOTIFICATION_ID, mNotification);
+    }
+
+    private void addFailedShow(String seriesName) {
+        if (mFailedShows.length() != 0) {
+            mFailedShows += ", ";
+        }
+        mFailedShows += seriesName;
+    }
+
+    private static void addEpisodeSeenOp(final ArrayList<ContentProviderOperation> batch,
+            TvShowEpisode episode, String showTvdbId) {
+        batch.add(ContentProviderOperation.newUpdate(Episodes.buildEpisodesOfShowUri(showTvdbId))
+                .withSelection(Episodes.NUMBER + "=? AND " + Episodes.SEASON + "=?", new String[] {
+                        String.valueOf(episode.number), String.valueOf(episode.season)
+                }).withValue(Episodes.WATCHED, true).build());
+    }
+
+    private static void addEpisodeCollectedOp(ArrayList<ContentProviderOperation> batch,
+            TvShowEpisode episode, String showTvdbId) {
+        batch.add(ContentProviderOperation.newUpdate(Episodes.buildEpisodesOfShowUri(showTvdbId))
+                .withSelection(Episodes.NUMBER + "=? AND " + Episodes.SEASON + "=?", new String[] {
+                        String.valueOf(episode.number), String.valueOf(episode.season)
+                }).withValue(Episodes.COLLECTED, true).build());
+    }
+
+    private void fireTrackerEvent(String message) {
+        AnalyticsUtils.getInstance(mAppContext).trackEvent(TAG, "Update result", message, 0);
+    }
+
+}