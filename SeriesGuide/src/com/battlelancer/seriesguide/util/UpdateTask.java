
package com.battlelancer.seriesguide.util;

import com.battlelancer.seriesguide.SeriesGuideData;
<<<<<<< HEAD
import com.battlelancer.seriesguide.beta.R;
=======
import com.battlelancer.seriesguide.SeriesGuidePreferences;
>>>>>>> 891cf1f8
import com.battlelancer.seriesguide.provider.SeriesContract.Shows;
import com.battlelancer.seriesguide.ui.ShowsActivity;
import com.battlelancer.thetvdbapi.TheTVDB;

import org.xml.sax.SAXException;

import android.content.ContentResolver;
import android.content.SharedPreferences;
import android.database.Cursor;
import android.os.AsyncTask;
import android.preference.PreferenceManager;
import android.view.View;
import android.view.ViewStub;
import android.widget.ProgressBar;
import android.widget.Toast;

import java.util.concurrent.atomic.AtomicInteger;

public class UpdateTask extends AsyncTask<Void, Integer, Integer> {

    private static final int UPDATE_SUCCESS = 100;

    private static final int UPDATE_SAXERROR = 102;

    private static final int UPDATE_OFFLINE = 103;

    private static final int UPDATE_INCOMPLETE = 104;

    public String[] mShows = null;

    public String mFailedShows = "";

    private final ShowsActivity mContext;

    public final AtomicInteger mUpdateCount = new AtomicInteger();

    public UpdateTask(ShowsActivity context) {
        mContext = context;
    }

    public UpdateTask(String[] shows, int index, String failedShows, ShowsActivity context) {
        this(context);
        mShows = shows;
        mUpdateCount.set(index);
        mFailedShows = failedShows;
    }

    @Override
    protected void onPreExecute() {
        if (mContext.mProgressOverlay == null) {
            mContext.mProgressOverlay = ((ViewStub) mContext.findViewById(R.id.stub_update))
                    .inflate();
            mContext.mUpdateProgress = (ProgressBar) mContext
                    .findViewById(R.id.ProgressBarShowListDet);

            final View cancelButton = mContext.mProgressOverlay.findViewById(R.id.overlayCancel);
            cancelButton.setOnClickListener(new View.OnClickListener() {
                public void onClick(View v) {
                    mContext.onCancelTasks();
                }
            });
        }

        mContext.mUpdateProgress.setIndeterminate(false);
        mContext.mUpdateProgress.setProgress(0);
        mContext.showOverlay(mContext.mProgressOverlay);
    }

    @Override
    protected Integer doInBackground(Void... params) {
        final SharedPreferences prefs = PreferenceManager.getDefaultSharedPreferences(mContext
                .getApplicationContext());
        final ContentResolver resolver = mContext.getContentResolver();
        final AtomicInteger updateCount = mUpdateCount;
        final String[] showIds;

        // TODO: switch for manuall full update

        if (mShows == null) {
            final long currentServerTime;
            try {
                currentServerTime = TheTVDB.getServerTime(mContext);
            } catch (SAXException e1) {
                return UPDATE_SAXERROR;
            }
            final long previousUpdateTime = Long.valueOf(prefs.getString(
                    SeriesGuidePreferences.KEY_LASTUPDATETIME, "0"));

            // new update task
            if (isFullUpdateNeeded(currentServerTime, previousUpdateTime)) {
                final Cursor shows = resolver.query(Shows.CONTENT_URI, new String[] {
                    Shows._ID
                }, null, null, null);
                showIds = new String[shows.getCount()];
                int i = 0;
                while (shows.moveToNext()) {
                    showIds[i] = shows.getString(0);
                    i++;
                }
                shows.close();
            } else {
                try {
                    showIds = TheTVDB.deltaUpdateShows(previousUpdateTime, mContext);
                } catch (SAXException e) {
                    return UPDATE_SAXERROR;
                }
            }

            prefs.edit()
                    .putString(SeriesGuidePreferences.KEY_LASTUPDATETIME,
                            String.valueOf(currentServerTime)).commit();
        } else {
            // resume updating
            showIds = mShows;
        }

        int resultCode = UPDATE_SUCCESS;
        String id;

        for (int i = updateCount.get(); i < showIds.length; i++) {
            // fail early if cancelled or network connection is lost
            if (isCancelled()) {
                resultCode = UPDATE_INCOMPLETE;
                break;
            }
            if (!SeriesGuideData.isNetworkAvailable(mContext)) {
                resultCode = UPDATE_OFFLINE;
                break;
            }

            publishProgress(i, showIds.length + 1);

            id = showIds[i];
            for (int itry = 0; itry < 2; itry++) {
                try {
                    TheTVDB.updateShow(id, mContext);
                    break;
                } catch (SAXException saxe) {
                    // failed twice
                    if (itry == 1) {
                        resultCode = UPDATE_SAXERROR;
                        Cursor show = resolver.query(Shows.buildShowUri(id), new String[] {
                            Shows.TITLE
                        }, null, null, null);
                        if (show.moveToFirst()) {
                            String name = show.getString(0);
                            addFailedShow(name);
                        }
                        show.close();
                    }
                }
            }
            updateCount.incrementAndGet();
        }

        publishProgress(showIds.length, showIds.length + 1);

        // renew FTS3 table
        TheTVDB.onRenewFTSTable(mContext);

        publishProgress(showIds.length + 1, showIds.length + 1);

        return resultCode;
    }

    private boolean isFullUpdateNeeded(long currentServerTime, long previousUpdateTime) {
        // check if more than 28 days have passed
        // we compare with local time to avoid an additional network call
        if (currentServerTime - previousUpdateTime > 3600 * 24 * 28) {
            return true;
        } else {
            return false;
        }
    }

    @Override
    protected void onPostExecute(Integer result) {
        mContext.setFailedShowsString(mFailedShows);

        switch (result) {
            case UPDATE_SUCCESS:
                AnalyticsUtils.getInstance(mContext).trackEvent("Shows", "Update Task", "Success",
                        0);

                Toast.makeText(mContext, mContext.getString(R.string.update_success),
                        Toast.LENGTH_SHORT).show();
                break;
            case UPDATE_SAXERROR:
                AnalyticsUtils.getInstance(mContext).trackEvent("Shows", "Update Task",
                        "SAX error", 0);

                mContext.showDialog(ShowsActivity.UPDATE_SAXERROR_DIALOG);
                break;
            case UPDATE_OFFLINE:
                AnalyticsUtils.getInstance(mContext).trackEvent("Shows", "Update Task", "Offline",
                        0);

                mContext.showDialog(ShowsActivity.UPDATE_OFFLINE_DIALOG);
                break;
        }

        mContext.updateLatestEpisode();
        mContext.hideOverlay(mContext.mProgressOverlay);
    }

    @Override
    protected void onCancelled() {
        mContext.hideOverlay(mContext.mProgressOverlay);
    }

    @Override
    protected void onProgressUpdate(Integer... values) {
        final ProgressBar progress = mContext.mUpdateProgress;
        progress.setMax(values[1]);
        progress.setProgress(values[0]);
    }

    private void addFailedShow(String seriesName) {
        if (mFailedShows.length() != 0) {
            mFailedShows += ", ";
        }
        mFailedShows += seriesName;
    }

}
<|MERGE_RESOLUTION|>--- conflicted
+++ resolved
@@ -1,234 +1,231 @@
-
-package com.battlelancer.seriesguide.util;
-
-import com.battlelancer.seriesguide.SeriesGuideData;
-<<<<<<< HEAD
-import com.battlelancer.seriesguide.beta.R;
-=======
-import com.battlelancer.seriesguide.SeriesGuidePreferences;
->>>>>>> 891cf1f8
-import com.battlelancer.seriesguide.provider.SeriesContract.Shows;
-import com.battlelancer.seriesguide.ui.ShowsActivity;
-import com.battlelancer.thetvdbapi.TheTVDB;
-
-import org.xml.sax.SAXException;
-
-import android.content.ContentResolver;
-import android.content.SharedPreferences;
-import android.database.Cursor;
-import android.os.AsyncTask;
-import android.preference.PreferenceManager;
-import android.view.View;
-import android.view.ViewStub;
-import android.widget.ProgressBar;
-import android.widget.Toast;
-
-import java.util.concurrent.atomic.AtomicInteger;
-
-public class UpdateTask extends AsyncTask<Void, Integer, Integer> {
-
-    private static final int UPDATE_SUCCESS = 100;
-
-    private static final int UPDATE_SAXERROR = 102;
-
-    private static final int UPDATE_OFFLINE = 103;
-
-    private static final int UPDATE_INCOMPLETE = 104;
-
-    public String[] mShows = null;
-
-    public String mFailedShows = "";
-
-    private final ShowsActivity mContext;
-
-    public final AtomicInteger mUpdateCount = new AtomicInteger();
-
-    public UpdateTask(ShowsActivity context) {
-        mContext = context;
-    }
-
-    public UpdateTask(String[] shows, int index, String failedShows, ShowsActivity context) {
-        this(context);
-        mShows = shows;
-        mUpdateCount.set(index);
-        mFailedShows = failedShows;
-    }
-
-    @Override
-    protected void onPreExecute() {
-        if (mContext.mProgressOverlay == null) {
-            mContext.mProgressOverlay = ((ViewStub) mContext.findViewById(R.id.stub_update))
-                    .inflate();
-            mContext.mUpdateProgress = (ProgressBar) mContext
-                    .findViewById(R.id.ProgressBarShowListDet);
-
-            final View cancelButton = mContext.mProgressOverlay.findViewById(R.id.overlayCancel);
-            cancelButton.setOnClickListener(new View.OnClickListener() {
-                public void onClick(View v) {
-                    mContext.onCancelTasks();
-                }
-            });
-        }
-
-        mContext.mUpdateProgress.setIndeterminate(false);
-        mContext.mUpdateProgress.setProgress(0);
-        mContext.showOverlay(mContext.mProgressOverlay);
-    }
-
-    @Override
-    protected Integer doInBackground(Void... params) {
-        final SharedPreferences prefs = PreferenceManager.getDefaultSharedPreferences(mContext
-                .getApplicationContext());
-        final ContentResolver resolver = mContext.getContentResolver();
-        final AtomicInteger updateCount = mUpdateCount;
-        final String[] showIds;
-
-        // TODO: switch for manuall full update
-
-        if (mShows == null) {
-            final long currentServerTime;
-            try {
-                currentServerTime = TheTVDB.getServerTime(mContext);
-            } catch (SAXException e1) {
-                return UPDATE_SAXERROR;
-            }
-            final long previousUpdateTime = Long.valueOf(prefs.getString(
-                    SeriesGuidePreferences.KEY_LASTUPDATETIME, "0"));
-
-            // new update task
-            if (isFullUpdateNeeded(currentServerTime, previousUpdateTime)) {
-                final Cursor shows = resolver.query(Shows.CONTENT_URI, new String[] {
-                    Shows._ID
-                }, null, null, null);
-                showIds = new String[shows.getCount()];
-                int i = 0;
-                while (shows.moveToNext()) {
-                    showIds[i] = shows.getString(0);
-                    i++;
-                }
-                shows.close();
-            } else {
-                try {
-                    showIds = TheTVDB.deltaUpdateShows(previousUpdateTime, mContext);
-                } catch (SAXException e) {
-                    return UPDATE_SAXERROR;
-                }
-            }
-
-            prefs.edit()
-                    .putString(SeriesGuidePreferences.KEY_LASTUPDATETIME,
-                            String.valueOf(currentServerTime)).commit();
-        } else {
-            // resume updating
-            showIds = mShows;
-        }
-
-        int resultCode = UPDATE_SUCCESS;
-        String id;
-
-        for (int i = updateCount.get(); i < showIds.length; i++) {
-            // fail early if cancelled or network connection is lost
-            if (isCancelled()) {
-                resultCode = UPDATE_INCOMPLETE;
-                break;
-            }
-            if (!SeriesGuideData.isNetworkAvailable(mContext)) {
-                resultCode = UPDATE_OFFLINE;
-                break;
-            }
-
-            publishProgress(i, showIds.length + 1);
-
-            id = showIds[i];
-            for (int itry = 0; itry < 2; itry++) {
-                try {
-                    TheTVDB.updateShow(id, mContext);
-                    break;
-                } catch (SAXException saxe) {
-                    // failed twice
-                    if (itry == 1) {
-                        resultCode = UPDATE_SAXERROR;
-                        Cursor show = resolver.query(Shows.buildShowUri(id), new String[] {
-                            Shows.TITLE
-                        }, null, null, null);
-                        if (show.moveToFirst()) {
-                            String name = show.getString(0);
-                            addFailedShow(name);
-                        }
-                        show.close();
-                    }
-                }
-            }
-            updateCount.incrementAndGet();
-        }
-
-        publishProgress(showIds.length, showIds.length + 1);
-
-        // renew FTS3 table
-        TheTVDB.onRenewFTSTable(mContext);
-
-        publishProgress(showIds.length + 1, showIds.length + 1);
-
-        return resultCode;
-    }
-
-    private boolean isFullUpdateNeeded(long currentServerTime, long previousUpdateTime) {
-        // check if more than 28 days have passed
-        // we compare with local time to avoid an additional network call
-        if (currentServerTime - previousUpdateTime > 3600 * 24 * 28) {
-            return true;
-        } else {
-            return false;
-        }
-    }
-
-    @Override
-    protected void onPostExecute(Integer result) {
-        mContext.setFailedShowsString(mFailedShows);
-
-        switch (result) {
-            case UPDATE_SUCCESS:
-                AnalyticsUtils.getInstance(mContext).trackEvent("Shows", "Update Task", "Success",
-                        0);
-
-                Toast.makeText(mContext, mContext.getString(R.string.update_success),
-                        Toast.LENGTH_SHORT).show();
-                break;
-            case UPDATE_SAXERROR:
-                AnalyticsUtils.getInstance(mContext).trackEvent("Shows", "Update Task",
-                        "SAX error", 0);
-
-                mContext.showDialog(ShowsActivity.UPDATE_SAXERROR_DIALOG);
-                break;
-            case UPDATE_OFFLINE:
-                AnalyticsUtils.getInstance(mContext).trackEvent("Shows", "Update Task", "Offline",
-                        0);
-
-                mContext.showDialog(ShowsActivity.UPDATE_OFFLINE_DIALOG);
-                break;
-        }
-
-        mContext.updateLatestEpisode();
-        mContext.hideOverlay(mContext.mProgressOverlay);
-    }
-
-    @Override
-    protected void onCancelled() {
-        mContext.hideOverlay(mContext.mProgressOverlay);
-    }
-
-    @Override
-    protected void onProgressUpdate(Integer... values) {
-        final ProgressBar progress = mContext.mUpdateProgress;
-        progress.setMax(values[1]);
-        progress.setProgress(values[0]);
-    }
-
-    private void addFailedShow(String seriesName) {
-        if (mFailedShows.length() != 0) {
-            mFailedShows += ", ";
-        }
-        mFailedShows += seriesName;
-    }
-
-}
+
+package com.battlelancer.seriesguide.util;
+
+import com.battlelancer.seriesguide.SeriesGuideData;
+import com.battlelancer.seriesguide.SeriesGuidePreferences;
+import com.battlelancer.seriesguide.beta.R;
+import com.battlelancer.seriesguide.provider.SeriesContract.Shows;
+import com.battlelancer.seriesguide.ui.ShowsActivity;
+import com.battlelancer.thetvdbapi.TheTVDB;
+
+import org.xml.sax.SAXException;
+
+import android.content.ContentResolver;
+import android.content.SharedPreferences;
+import android.database.Cursor;
+import android.os.AsyncTask;
+import android.preference.PreferenceManager;
+import android.view.View;
+import android.view.ViewStub;
+import android.widget.ProgressBar;
+import android.widget.Toast;
+
+import java.util.concurrent.atomic.AtomicInteger;
+
+public class UpdateTask extends AsyncTask<Void, Integer, Integer> {
+
+    private static final int UPDATE_SUCCESS = 100;
+
+    private static final int UPDATE_SAXERROR = 102;
+
+    private static final int UPDATE_OFFLINE = 103;
+
+    private static final int UPDATE_INCOMPLETE = 104;
+
+    public String[] mShows = null;
+
+    public String mFailedShows = "";
+
+    private final ShowsActivity mContext;
+
+    public final AtomicInteger mUpdateCount = new AtomicInteger();
+
+    public UpdateTask(ShowsActivity context) {
+        mContext = context;
+    }
+
+    public UpdateTask(String[] shows, int index, String failedShows, ShowsActivity context) {
+        this(context);
+        mShows = shows;
+        mUpdateCount.set(index);
+        mFailedShows = failedShows;
+    }
+
+    @Override
+    protected void onPreExecute() {
+        if (mContext.mProgressOverlay == null) {
+            mContext.mProgressOverlay = ((ViewStub) mContext.findViewById(R.id.stub_update))
+                    .inflate();
+            mContext.mUpdateProgress = (ProgressBar) mContext
+                    .findViewById(R.id.ProgressBarShowListDet);
+
+            final View cancelButton = mContext.mProgressOverlay.findViewById(R.id.overlayCancel);
+            cancelButton.setOnClickListener(new View.OnClickListener() {
+                public void onClick(View v) {
+                    mContext.onCancelTasks();
+                }
+            });
+        }
+
+        mContext.mUpdateProgress.setIndeterminate(false);
+        mContext.mUpdateProgress.setProgress(0);
+        mContext.showOverlay(mContext.mProgressOverlay);
+    }
+
+    @Override
+    protected Integer doInBackground(Void... params) {
+        final SharedPreferences prefs = PreferenceManager.getDefaultSharedPreferences(mContext
+                .getApplicationContext());
+        final ContentResolver resolver = mContext.getContentResolver();
+        final AtomicInteger updateCount = mUpdateCount;
+        final String[] showIds;
+
+        // TODO: switch for manuall full update
+
+        if (mShows == null) {
+            final long currentServerTime;
+            try {
+                currentServerTime = TheTVDB.getServerTime(mContext);
+            } catch (SAXException e1) {
+                return UPDATE_SAXERROR;
+            }
+            final long previousUpdateTime = Long.valueOf(prefs.getString(
+                    SeriesGuidePreferences.KEY_LASTUPDATETIME, "0"));
+
+            // new update task
+            if (isFullUpdateNeeded(currentServerTime, previousUpdateTime)) {
+                final Cursor shows = resolver.query(Shows.CONTENT_URI, new String[] {
+                    Shows._ID
+                }, null, null, null);
+                showIds = new String[shows.getCount()];
+                int i = 0;
+                while (shows.moveToNext()) {
+                    showIds[i] = shows.getString(0);
+                    i++;
+                }
+                shows.close();
+            } else {
+                try {
+                    showIds = TheTVDB.deltaUpdateShows(previousUpdateTime, mContext);
+                } catch (SAXException e) {
+                    return UPDATE_SAXERROR;
+                }
+            }
+
+            prefs.edit()
+                    .putString(SeriesGuidePreferences.KEY_LASTUPDATETIME,
+                            String.valueOf(currentServerTime)).commit();
+        } else {
+            // resume updating
+            showIds = mShows;
+        }
+
+        int resultCode = UPDATE_SUCCESS;
+        String id;
+
+        for (int i = updateCount.get(); i < showIds.length; i++) {
+            // fail early if cancelled or network connection is lost
+            if (isCancelled()) {
+                resultCode = UPDATE_INCOMPLETE;
+                break;
+            }
+            if (!SeriesGuideData.isNetworkAvailable(mContext)) {
+                resultCode = UPDATE_OFFLINE;
+                break;
+            }
+
+            publishProgress(i, showIds.length + 1);
+
+            id = showIds[i];
+            for (int itry = 0; itry < 2; itry++) {
+                try {
+                    TheTVDB.updateShow(id, mContext);
+                    break;
+                } catch (SAXException saxe) {
+                    // failed twice
+                    if (itry == 1) {
+                        resultCode = UPDATE_SAXERROR;
+                        Cursor show = resolver.query(Shows.buildShowUri(id), new String[] {
+                            Shows.TITLE
+                        }, null, null, null);
+                        if (show.moveToFirst()) {
+                            String name = show.getString(0);
+                            addFailedShow(name);
+                        }
+                        show.close();
+                    }
+                }
+            }
+            updateCount.incrementAndGet();
+        }
+
+        publishProgress(showIds.length, showIds.length + 1);
+
+        // renew FTS3 table
+        TheTVDB.onRenewFTSTable(mContext);
+
+        publishProgress(showIds.length + 1, showIds.length + 1);
+
+        return resultCode;
+    }
+
+    private boolean isFullUpdateNeeded(long currentServerTime, long previousUpdateTime) {
+        // check if more than 28 days have passed
+        // we compare with local time to avoid an additional network call
+        if (currentServerTime - previousUpdateTime > 3600 * 24 * 28) {
+            return true;
+        } else {
+            return false;
+        }
+    }
+
+    @Override
+    protected void onPostExecute(Integer result) {
+        mContext.setFailedShowsString(mFailedShows);
+
+        switch (result) {
+            case UPDATE_SUCCESS:
+                AnalyticsUtils.getInstance(mContext).trackEvent("Shows", "Update Task", "Success",
+                        0);
+
+                Toast.makeText(mContext, mContext.getString(R.string.update_success),
+                        Toast.LENGTH_SHORT).show();
+                break;
+            case UPDATE_SAXERROR:
+                AnalyticsUtils.getInstance(mContext).trackEvent("Shows", "Update Task",
+                        "SAX error", 0);
+
+                mContext.showDialog(ShowsActivity.UPDATE_SAXERROR_DIALOG);
+                break;
+            case UPDATE_OFFLINE:
+                AnalyticsUtils.getInstance(mContext).trackEvent("Shows", "Update Task", "Offline",
+                        0);
+
+                mContext.showDialog(ShowsActivity.UPDATE_OFFLINE_DIALOG);
+                break;
+        }
+
+        mContext.updateLatestEpisode();
+        mContext.hideOverlay(mContext.mProgressOverlay);
+    }
+
+    @Override
+    protected void onCancelled() {
+        mContext.hideOverlay(mContext.mProgressOverlay);
+    }
+
+    @Override
+    protected void onProgressUpdate(Integer... values) {
+        final ProgressBar progress = mContext.mUpdateProgress;
+        progress.setMax(values[1]);
+        progress.setProgress(values[0]);
+    }
+
+    private void addFailedShow(String seriesName) {
+        if (mFailedShows.length() != 0) {
+            mFailedShows += ", ";
+        }
+        mFailedShows += seriesName;
+    }
+
+}