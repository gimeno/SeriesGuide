/*
 * Copyright 2013 Uwe Trottmann
 *
 * Licensed under the Apache License, Version 2.0 (the "License");
 * you may not use this file except in compliance with the License.
 * You may obtain a copy of the License at
 *
 *      http://www.apache.org/licenses/LICENSE-2.0
 *
 * Unless required by applicable law or agreed to in writing, software
 * distributed under the License is distributed on an "AS IS" BASIS,
 * WITHOUT WARRANTIES OR CONDITIONS OF ANY KIND, either express or implied.
 * See the License for the specific language governing permissions and
 * limitations under the License.
 * 
 */

package com.battlelancer.seriesguide.util;

import android.content.ContentValues;
import android.content.Context;
import android.content.SharedPreferences;
import android.database.Cursor;
import android.net.Uri;
import android.os.AsyncTask;
import android.preference.PreferenceManager;
import android.widget.Toast;

import com.battlelancer.seriesguide.provider.SeriesContract.Episodes;
import com.battlelancer.seriesguide.provider.SeriesContract.ListItems;
import com.battlelancer.seriesguide.provider.SeriesContract.Shows;
import com.battlelancer.seriesguide.util.FlagTapedTask.Flag;
import com.jakewharton.trakt.ServiceManager;
import com.jakewharton.trakt.services.ShowService;
<<<<<<< HEAD
=======
import com.jakewharton.trakt.services.ShowService.EpisodeSeenBuilder;
import com.jakewharton.trakt.services.ShowService.EpisodeUnlibraryBuilder;
import com.jakewharton.trakt.services.ShowService.EpisodeUnseenBuilder;
>>>>>>> 44304795
import com.uwetrottmann.androidutils.AndroidUtils;
import com.uwetrottmann.seriesguide.R;

import java.util.List;

/**
 * Helps flag episodes in the local database and on trakt.tv.
 */
public class FlagTask extends AsyncTask<Void, Integer, Integer> {

    private static final int FAILED = -1;

    private static final int SUCCESS = 0;

    public interface OnFlagListener {
        /**
         * Called if flags were sent to trakt or failed to got sent and were not
         * set locally. If trakt is not used, called once flags are set in the
         * local database.
         */
        public void onFlagCompleted(FlagAction action, int showId, int itemId, boolean isSuccessful);
    }

    public enum FlagAction {
        EPISODE_WATCHED,

        EPISODE_COLLECTED,

        EPISODE_WATCHED_PREVIOUS,

        SEASON_WATCHED,

        SEASON_COLLECTED,

        SHOW_WATCHED,

        SHOW_COLLECTED;
    }

    private Context mContext;

    private int mShowId;

    private int mItemId;

    private int mSeason;

    private int mEpisode;

    private long mFirstAired;

    private boolean mIsFlag;

    private FlagAction mAction;

    private OnFlagListener mListener;

    private boolean mIsTraktInvolved;

    public FlagTask(Context context, int showId, OnFlagListener listener) {
        mContext = context;
        mShowId = showId;
        mListener = listener;
    }

    /**
     * Set the item id of the episode, season or show.
     */
    public FlagTask setItemId(int itemId) {
        mItemId = itemId;
        return this;
    }

    /**
     * Set whether to add or remove the flag. This value is ignored when using
     * {@link #episodeWatchedPrevious()} as it always adds the watched flag.
     */
    public FlagTask setFlag(boolean flag) {
        mIsFlag = flag;
        return this;
    }

    public FlagTask episodeWatched(int seasonNumber, int episodeNumber) {
        mSeason = seasonNumber;
        mEpisode = episodeNumber;
        mAction = FlagAction.EPISODE_WATCHED;
        return this;
    }

    public FlagTask episodeCollected(int seasonNumber, int episodeNumber) {
        mSeason = seasonNumber;
        mEpisode = episodeNumber;
        mAction = FlagAction.EPISODE_COLLECTED;
        return this;
    }

    /**
     * Flag all episodes previous to this one as watched. Previous in terms of
     * air date.
     * 
     * @param firstaired
     */
    public FlagTask episodeWatchedPrevious(long firstaired) {
        mFirstAired = firstaired;
        mAction = FlagAction.EPISODE_WATCHED_PREVIOUS;
        return this;
    }

    public FlagTask seasonWatched(int seasonNumber) {
        mSeason = seasonNumber;
        mEpisode = -1;
        mAction = FlagAction.SEASON_WATCHED;
        return this;
    }

    public FlagTask seasonCollected(int seasonNumber) {
        mSeason = seasonNumber;
        mEpisode = -1;
        mAction = FlagAction.SEASON_COLLECTED;
        return this;
    }

    public FlagTask showWatched() {
        mAction = FlagAction.SHOW_WATCHED;
        return this;
    }

    public FlagTask showCollected() {
        mAction = FlagAction.SHOW_COLLECTED;
        return this;
    }

    /**
     * Run the task on the thread pool.
     */
    public void execute() {
        AndroidUtils.executeAsyncTask(this, new Void[] {});
    }

    @Override
    protected Integer doInBackground(Void... params) {
        // check for valid trakt credentials
        mIsTraktInvolved = ServiceUtils.isTraktCredentialsValid(mContext);

        // prepare trakt stuff
        if (mIsTraktInvolved) {
            ServiceManager manager = ServiceUtils.getTraktServiceManagerWithAuth(mContext, false);
            if (manager == null) {
                return FAILED;
            }

            List<Flag> episodes = Lists.newArrayList();
            ShowService showService = manager.showService();
<<<<<<< HEAD
            switch (mAction) {
                case EPISODE_WATCHED:
                case EPISODE_COLLECTED:
                    // flag a single episode
                    episodes.add(new Flag(mSeason, mEpisode));
                    break;
                case SEASON_WATCHED:
                    // flag a whole season
                    if (mIsFlag) {
                        episodes.add(new Flag(mSeason, -1));
                    } else {
                        // only for removing flags we need single episodes
                        insertEpisodeFlags(episodes);
                    }
                    break;
                case SHOW_WATCHED:
                    // flag a whole show
                    if (!mIsFlag) {
                        // only for removing flags we need single episodes
                        insertEpisodeFlags(episodes);
                    }
                    break;
                case EPISODE_WATCHED_PREVIOUS:
                    // flag episodes up to one episode
                    insertEpisodeFlags(episodes);
                    break;
=======
            try {
                switch (mAction) {
                    case EPISODE_WATCHED:
                        // flag a single episode watched
                        if (mIsFlag) {
                            showService.episodeSeen(mShowId).episode(mSeason, mEpisode).fire();
                        } else {
                            showService.episodeUnseen(mShowId).episode(mSeason, mEpisode).fire();
                        }
                        break;
                    case EPISODE_COLLECTED:
                        // flag a single episode collected
                        if (mIsFlag) {
                            showService.episodeLibrary(mShowId).episode(mSeason, mEpisode).fire();
                        } else {
                            showService.episodeUnlibrary(mShowId).episode(mSeason, mEpisode).fire();
                        }
                        break;
                    case SEASON_WATCHED:
                        // flag a whole season watched
                        if (mIsFlag) {
                            showService.seasonSeen(mShowId).season(mSeason).fire();
                        } else {
                            removeEpisodeWatchedFlags(showService).fire();
                        }
                        break;
                    case SEASON_COLLECTED:
                        // flag a whole season collected
                        if (mIsFlag) {
                            showService.seasonLibrary(mShowId).season(mSeason).fire();
                        } else {
                            removeEpisodeCollectedFlags(showService).fire();
                        }
                        break;
                    case SHOW_WATCHED:
                        // flag a whole show watched
                        if (mIsFlag) {
                            showService.showSeen(mShowId).fire();
                        } else {
                            removeEpisodeWatchedFlags(showService).fire();
                        }
                        break;
                    case SHOW_COLLECTED:
                        // flag a whole show collected
                        if (mIsFlag) {
                            showService.showLibrary(mShowId).fire();
                        } else {
                            removeEpisodeCollectedFlags(showService).fire();
                        }
                        break;
                    case EPISODE_WATCHED_PREVIOUS:
                        // flag episodes up to one episode
                        addEpisodeWatchedFlags(showService).fire();
                        break;
                    default:
                        break;
                }
            } catch (TraktException e) {
                Utils.trackExceptionAndLog(mContext, TAG, e);
                return FAILED;
            } catch (ApiException e) {
                Utils.trackExceptionAndLog(mContext, TAG, e);
                return FAILED;
>>>>>>> 44304795
            }

            // Add a new taped flag task to the tape queue
            FlagTapedTaskQueue.getInstance(mContext).add(
                    new FlagTapedTask(mContext, showService, mAction, mShowId, episodes, mIsFlag));
        }

        // always update local database
        updateDatabase(mItemId);
        setLastWatchedEpisode();

        return SUCCESS;
    }

<<<<<<< HEAD
    private void insertEpisodeFlags(List<Flag> episodes) {
=======
    private EpisodeSeenBuilder addEpisodeWatchedFlags(ShowService showService) {
        EpisodeSeenBuilder builder = showService.episodeSeen(mShowId);

>>>>>>> 44304795
        // determine uri
        Uri uri;
        String selection = null;
        switch (mAction) {
            case SEASON_WATCHED:
                uri = Episodes.buildEpisodesOfSeasonUri(String.valueOf(mItemId));
                break;
            case SHOW_WATCHED:
                uri = Episodes.buildEpisodesOfShowUri(String.valueOf(mShowId));
                break;
            case EPISODE_WATCHED_PREVIOUS:
                if (mFirstAired <= 0) {
                    return;
                }
                uri = Episodes.buildEpisodesOfShowUri(String.valueOf(mShowId));
                selection = Episodes.FIRSTAIREDMS + "<" + mFirstAired + " AND "
                        + Episodes.FIRSTAIREDMS
                        + ">0";
            default:
                return;
        }

        // query and add episodes to list
        final Cursor episodeCursor = mContext.getContentResolver().query(
                uri,
                new String[] {
                        Episodes.SEASON, Episodes.NUMBER
                }, selection, null, null);
<<<<<<< HEAD
        if (episodeCursor != null) {
            while (episodeCursor.moveToNext()) {
                episodes.add(new Flag(episodeCursor.getInt(0), episodeCursor.getInt(1)));
=======
        if (episodes != null) {
            while (episodes.moveToNext()) {
                builder.episode(episodes.getInt(0), episodes.getInt(1));
            }
            episodes.close();
        }

        return builder;
    }

    private EpisodeUnseenBuilder removeEpisodeWatchedFlags(ShowService showService) {
        EpisodeUnseenBuilder builder = showService.episodeUnseen(mShowId);

        // determine uri
        Uri uri;
        switch (mAction) {
            case SEASON_WATCHED:
                uri = Episodes.buildEpisodesOfSeasonUri(String.valueOf(mItemId));
                break;
            case SHOW_WATCHED:
                uri = Episodes.buildEpisodesOfShowUri(String.valueOf(mShowId));
                break;
            default:
                return builder;
        }

        // query and add episodes to builder
        final Cursor episodes = mContext.getContentResolver().query(
                uri,
                new String[] {
                        Episodes.SEASON, Episodes.NUMBER
                }, null, null, null);
        if (episodes != null) {
            while (episodes.moveToNext()) {
                builder.episode(episodes.getInt(0), episodes.getInt(1));
>>>>>>> 44304795
            }
            episodeCursor.close();
        }
    }

    private EpisodeUnlibraryBuilder removeEpisodeCollectedFlags(ShowService showService) {
        EpisodeUnlibraryBuilder builder = showService.episodeUnlibrary(mShowId);

        // determine uri
        Uri uri;
        switch (mAction) {
            case SEASON_COLLECTED:
                uri = Episodes.buildEpisodesOfSeasonUri(String.valueOf(mItemId));
                break;
            case SHOW_COLLECTED:
                uri = Episodes.buildEpisodesOfShowUri(String.valueOf(mShowId));
                break;
            default:
                return builder;
        }

        // query and add episodes to builder
        final Cursor episodes = mContext.getContentResolver().query(
                uri,
                new String[] {
                        Episodes.SEASON, Episodes.NUMBER
                }, null, null, null);
        if (episodes != null) {
            while (episodes.moveToNext()) {
                builder.episode(episodes.getInt(0), episodes.getInt(1));
            }
            episodes.close();
        }

        return builder;
    }

    /** Lower season or if season is equal has to have a lower episode number. */
    private static final String SELECTION_PREVIOUS_WATCHED = Episodes.SEASON + "<? OR "
            + "(" + Episodes.SEASON + "=? AND " + Episodes.NUMBER + "<?)";

    private static final String ORDER_PREVIOUS_WATCHED = Episodes.FIRSTAIREDMS + " DESC,"
            + Episodes.SEASON + " DESC,"
            + Episodes.NUMBER + " DESC";

    private static final String[] PROJECTION_EPISODE = new String[] {
            Episodes._ID
    };

    /**
     * Determines the latest watched episode and stores it for the show.
     */
    private void setLastWatchedEpisode() {
        int lastWatchedId = -1;

        if (mIsFlag) {
            // adding watched flag
            switch (mAction) {
                case EPISODE_WATCHED:
                case EPISODE_WATCHED_PREVIOUS:
                    // take the given episode id
                    lastWatchedId = mItemId;
                    break;
                case SEASON_WATCHED:
                    // get the last flagged episode of the season
                    final Cursor seasonEpisodes = mContext.getContentResolver().query(
                            Episodes.buildEpisodesOfSeasonUri(String.valueOf(mItemId)),
                            PROJECTION_EPISODE, null, null, Episodes.NUMBER + " DESC");
                    if (seasonEpisodes != null) {
                        if (!seasonEpisodes.moveToFirst()) {
                            lastWatchedId = seasonEpisodes.getInt(0);
                        }

                        seasonEpisodes.close();
                    }
                    break;
                case EPISODE_COLLECTED:
                case SHOW_WATCHED:
                default:
                    // we don't care
                    return;
            }
        } else {
            // removing watched flag
            switch (mAction) {
                case EPISODE_WATCHED:
                    final Cursor show = mContext.getContentResolver().query(
                            Shows.buildShowUri(String.valueOf(mShowId)),
                            new String[] {
                                    Shows._ID, Shows.LASTWATCHEDID
                            }, null, null, null);
                    if (show != null) {
                        // identical to last watched episode?
                        if (show.moveToFirst() && show.getInt(1) == mItemId) {
                            // get latest watched before this one
                            String season = String.valueOf(mSeason);
                            final Cursor latestWatchedEpisode = mContext.getContentResolver()
                                    .query(Episodes.buildEpisodesOfShowUri(String
                                            .valueOf(mShowId)),
                                            PROJECTION_EPISODE, SELECTION_PREVIOUS_WATCHED,
                                            new String[] {
                                                    season, season, String.valueOf(mEpisode)
                                            }, ORDER_PREVIOUS_WATCHED);
                            if (latestWatchedEpisode != null) {
                                if (latestWatchedEpisode.moveToFirst()) {
                                    lastWatchedId = latestWatchedEpisode.getInt(0);
                                }

                                latestWatchedEpisode.close();
                            }
                        }

                        show.close();
                    }
                    break;
                case SEASON_WATCHED:
                case SHOW_WATCHED:
                    // just reset
                    lastWatchedId = 0;
                    break;
                case EPISODE_COLLECTED:
                case EPISODE_WATCHED_PREVIOUS:
                default:
                    // not relevant to us
                    return;
            }
        }

        if (lastWatchedId != -1) {
            // set latest watched
            ContentValues values = new ContentValues();
            values.put(Shows.LASTWATCHEDID, lastWatchedId);
            mContext.getContentResolver().update(Shows.buildShowUri(String.valueOf(mShowId)),
                    values,
                    null, null);
        }
    }

    private void updateDatabase(int itemId) {
        // determine flag column
        String column;
        switch (mAction) {
            case EPISODE_WATCHED:
            case EPISODE_WATCHED_PREVIOUS:
            case SEASON_WATCHED:
            case SHOW_WATCHED:
                column = Episodes.WATCHED;
                break;
            case EPISODE_COLLECTED:
            case SEASON_COLLECTED:
            case SHOW_COLLECTED:
                column = Episodes.COLLECTED;
                break;
            default:
                return;
        }

        // determine query uri
        Uri uri;
        switch (mAction) {
            case EPISODE_WATCHED:
            case EPISODE_COLLECTED:
                uri = Episodes.buildEpisodeUri(String.valueOf(itemId));
                break;
            case SEASON_WATCHED:
            case SEASON_COLLECTED:
                uri = Episodes.buildEpisodesOfSeasonUri(String.valueOf(itemId));
                break;
            case EPISODE_WATCHED_PREVIOUS:
            case SHOW_WATCHED:
            case SHOW_COLLECTED:
                uri = Episodes.buildEpisodesOfShowUri(String.valueOf(mShowId));
                break;
            default:
                return;
        }

        // build and execute query
        ContentValues values = new ContentValues();
        if (mAction == FlagAction.EPISODE_WATCHED_PREVIOUS) {
            // mark all previously aired episodes
            if (mFirstAired > 0) {
                values.put(column, true);
                mContext.getContentResolver().update(
                        uri,
                        values,
                        Episodes.FIRSTAIREDMS + "<" + mFirstAired + " AND " + Episodes.FIRSTAIREDMS
                                + ">0", null);
            }
        } else {
            values.put(column, mIsFlag);
            mContext.getContentResolver().update(uri, values, null, null);
        }

        // notify the content provider for udpates
        mContext.getContentResolver().notifyChange(Episodes.CONTENT_URI, null);
        // notify the list uri only if watched flags changed
        if (mAction == FlagAction.EPISODE_WATCHED || mAction == FlagAction.SEASON_WATCHED
                || mAction == FlagAction.SHOW_WATCHED) {
            mContext.getContentResolver().notifyChange(ListItems.CONTENT_WITH_DETAILS_URI, null);
        }
    }

    @Override
    protected void onPostExecute(Integer result) {
        // display a small toast if submission to trakt was successful
        if (mIsTraktInvolved) {
            int message;
            switch (mAction) {
                case EPISODE_WATCHED:
                case SEASON_WATCHED:
                    if (mIsFlag) {
                        message = R.string.trakt_seen;
                    } else {
                        message = R.string.trakt_notseen;
                    }
                    break;
                case EPISODE_COLLECTED:
                case SEASON_COLLECTED:
                    if (mIsFlag) {
                        message = R.string.trakt_collected;
                    } else {
                        message = R.string.trakt_notcollected;
                    }
                    break;
                default:
                    message = 0;
                    break;
            }

            int status = 0;
            int duration = 0;
            switch (result) {
                case SUCCESS: {
                    status = R.string.trakt_submitsuccess;
                    duration = Toast.LENGTH_SHORT;
                    break;
                }
                case FAILED: {
                    status = R.string.trakt_submitfailed;
                    duration = Toast.LENGTH_LONG;
                    break;
                }
            }

            if (mAction == FlagAction.SHOW_WATCHED || mAction == FlagAction.SHOW_COLLECTED
                    || mAction == FlagAction.EPISODE_WATCHED_PREVIOUS) {
                // simple ack
                Toast.makeText(mContext,
                        mContext.getString(status),
                        duration).show();
            } else {
                // detailed ack
                final SharedPreferences prefs = PreferenceManager
                        .getDefaultSharedPreferences(mContext);
                String number = Utils.getEpisodeNumber(prefs, mSeason, mEpisode);
                Toast.makeText(mContext,
                        mContext.getString(message, number) + " " + mContext.getString(status),
                        duration).show();
            }
        }

        if (mListener != null) {
            mListener.onFlagCompleted(mAction, mShowId, mItemId, result == SUCCESS ? true : false);
        }
    }
}<|MERGE_RESOLUTION|>--- conflicted
+++ resolved
@@ -32,12 +32,6 @@
 import com.battlelancer.seriesguide.util.FlagTapedTask.Flag;
 import com.jakewharton.trakt.ServiceManager;
 import com.jakewharton.trakt.services.ShowService;
-<<<<<<< HEAD
-=======
-import com.jakewharton.trakt.services.ShowService.EpisodeSeenBuilder;
-import com.jakewharton.trakt.services.ShowService.EpisodeUnlibraryBuilder;
-import com.jakewharton.trakt.services.ShowService.EpisodeUnseenBuilder;
->>>>>>> 44304795
 import com.uwetrottmann.androidutils.AndroidUtils;
 import com.uwetrottmann.seriesguide.R;
 
@@ -191,7 +185,6 @@
 
             List<Flag> episodes = Lists.newArrayList();
             ShowService showService = manager.showService();
-<<<<<<< HEAD
             switch (mAction) {
                 case EPISODE_WATCHED:
                 case EPISODE_COLLECTED:
@@ -199,90 +192,27 @@
                     episodes.add(new Flag(mSeason, mEpisode));
                     break;
                 case SEASON_WATCHED:
+                case SEASON_COLLECTED:
                     // flag a whole season
                     if (mIsFlag) {
                         episodes.add(new Flag(mSeason, -1));
                     } else {
                         // only for removing flags we need single episodes
-                        insertEpisodeFlags(episodes);
+                        addEpisodeFlags(episodes);
                     }
                     break;
                 case SHOW_WATCHED:
+                case SHOW_COLLECTED:
                     // flag a whole show
                     if (!mIsFlag) {
                         // only for removing flags we need single episodes
-                        insertEpisodeFlags(episodes);
+                        addEpisodeFlags(episodes);
                     }
                     break;
                 case EPISODE_WATCHED_PREVIOUS:
                     // flag episodes up to one episode
-                    insertEpisodeFlags(episodes);
-                    break;
-=======
-            try {
-                switch (mAction) {
-                    case EPISODE_WATCHED:
-                        // flag a single episode watched
-                        if (mIsFlag) {
-                            showService.episodeSeen(mShowId).episode(mSeason, mEpisode).fire();
-                        } else {
-                            showService.episodeUnseen(mShowId).episode(mSeason, mEpisode).fire();
-                        }
-                        break;
-                    case EPISODE_COLLECTED:
-                        // flag a single episode collected
-                        if (mIsFlag) {
-                            showService.episodeLibrary(mShowId).episode(mSeason, mEpisode).fire();
-                        } else {
-                            showService.episodeUnlibrary(mShowId).episode(mSeason, mEpisode).fire();
-                        }
-                        break;
-                    case SEASON_WATCHED:
-                        // flag a whole season watched
-                        if (mIsFlag) {
-                            showService.seasonSeen(mShowId).season(mSeason).fire();
-                        } else {
-                            removeEpisodeWatchedFlags(showService).fire();
-                        }
-                        break;
-                    case SEASON_COLLECTED:
-                        // flag a whole season collected
-                        if (mIsFlag) {
-                            showService.seasonLibrary(mShowId).season(mSeason).fire();
-                        } else {
-                            removeEpisodeCollectedFlags(showService).fire();
-                        }
-                        break;
-                    case SHOW_WATCHED:
-                        // flag a whole show watched
-                        if (mIsFlag) {
-                            showService.showSeen(mShowId).fire();
-                        } else {
-                            removeEpisodeWatchedFlags(showService).fire();
-                        }
-                        break;
-                    case SHOW_COLLECTED:
-                        // flag a whole show collected
-                        if (mIsFlag) {
-                            showService.showLibrary(mShowId).fire();
-                        } else {
-                            removeEpisodeCollectedFlags(showService).fire();
-                        }
-                        break;
-                    case EPISODE_WATCHED_PREVIOUS:
-                        // flag episodes up to one episode
-                        addEpisodeWatchedFlags(showService).fire();
-                        break;
-                    default:
-                        break;
-                }
-            } catch (TraktException e) {
-                Utils.trackExceptionAndLog(mContext, TAG, e);
-                return FAILED;
-            } catch (ApiException e) {
-                Utils.trackExceptionAndLog(mContext, TAG, e);
-                return FAILED;
->>>>>>> 44304795
+                    addEpisodeFlags(episodes);
+                    break;
             }
 
             // Add a new taped flag task to the tape queue
@@ -297,21 +227,17 @@
         return SUCCESS;
     }
 
-<<<<<<< HEAD
-    private void insertEpisodeFlags(List<Flag> episodes) {
-=======
-    private EpisodeSeenBuilder addEpisodeWatchedFlags(ShowService showService) {
-        EpisodeSeenBuilder builder = showService.episodeSeen(mShowId);
-
->>>>>>> 44304795
+    private void addEpisodeFlags(List<Flag> episodes) {
         // determine uri
         Uri uri;
         String selection = null;
         switch (mAction) {
             case SEASON_WATCHED:
+            case SEASON_COLLECTED:
                 uri = Episodes.buildEpisodesOfSeasonUri(String.valueOf(mItemId));
                 break;
             case SHOW_WATCHED:
+            case SHOW_COLLECTED:
                 uri = Episodes.buildEpisodesOfShowUri(String.valueOf(mShowId));
                 break;
             case EPISODE_WATCHED_PREVIOUS:
@@ -332,82 +258,12 @@
                 new String[] {
                         Episodes.SEASON, Episodes.NUMBER
                 }, selection, null, null);
-<<<<<<< HEAD
         if (episodeCursor != null) {
             while (episodeCursor.moveToNext()) {
                 episodes.add(new Flag(episodeCursor.getInt(0), episodeCursor.getInt(1)));
-=======
-        if (episodes != null) {
-            while (episodes.moveToNext()) {
-                builder.episode(episodes.getInt(0), episodes.getInt(1));
-            }
-            episodes.close();
-        }
-
-        return builder;
-    }
-
-    private EpisodeUnseenBuilder removeEpisodeWatchedFlags(ShowService showService) {
-        EpisodeUnseenBuilder builder = showService.episodeUnseen(mShowId);
-
-        // determine uri
-        Uri uri;
-        switch (mAction) {
-            case SEASON_WATCHED:
-                uri = Episodes.buildEpisodesOfSeasonUri(String.valueOf(mItemId));
-                break;
-            case SHOW_WATCHED:
-                uri = Episodes.buildEpisodesOfShowUri(String.valueOf(mShowId));
-                break;
-            default:
-                return builder;
-        }
-
-        // query and add episodes to builder
-        final Cursor episodes = mContext.getContentResolver().query(
-                uri,
-                new String[] {
-                        Episodes.SEASON, Episodes.NUMBER
-                }, null, null, null);
-        if (episodes != null) {
-            while (episodes.moveToNext()) {
-                builder.episode(episodes.getInt(0), episodes.getInt(1));
->>>>>>> 44304795
             }
             episodeCursor.close();
         }
-    }
-
-    private EpisodeUnlibraryBuilder removeEpisodeCollectedFlags(ShowService showService) {
-        EpisodeUnlibraryBuilder builder = showService.episodeUnlibrary(mShowId);
-
-        // determine uri
-        Uri uri;
-        switch (mAction) {
-            case SEASON_COLLECTED:
-                uri = Episodes.buildEpisodesOfSeasonUri(String.valueOf(mItemId));
-                break;
-            case SHOW_COLLECTED:
-                uri = Episodes.buildEpisodesOfShowUri(String.valueOf(mShowId));
-                break;
-            default:
-                return builder;
-        }
-
-        // query and add episodes to builder
-        final Cursor episodes = mContext.getContentResolver().query(
-                uri,
-                new String[] {
-                        Episodes.SEASON, Episodes.NUMBER
-                }, null, null, null);
-        if (episodes != null) {
-            while (episodes.moveToNext()) {
-                builder.episode(episodes.getInt(0), episodes.getInt(1));
-            }
-            episodes.close();
-        }
-
-        return builder;
     }
 
     /** Lower season or if season is equal has to have a lower episode number. */
