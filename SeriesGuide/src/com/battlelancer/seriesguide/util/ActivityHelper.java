/*
 * Copyright 2011 Google Inc.
 *
 * Licensed under the Apache License, Version 2.0 (the "License");
 * you may not use this file except in compliance with the License.
 * You may obtain a copy of the License at
 *
 *      http://www.apache.org/licenses/LICENSE-2.0
 *
 * Unless required by applicable law or agreed to in writing, software
 * distributed under the License is distributed on an "AS IS" BASIS,
 * WITHOUT WARRANTIES OR CONDITIONS OF ANY KIND, either express or implied.
 * See the License for the specific language governing permissions and
 * limitations under the License.
 * 
 * Modified by Uwe Trottmann for SeriesGuide
 */

package com.battlelancer.seriesguide.util;

<<<<<<< HEAD
import com.battlelancer.seriesguide.R;
=======
import com.actionbarsherlock.view.MenuItem;
import com.battlelancer.seriesguide.beta.R;
>>>>>>> f1e21f8c
import com.battlelancer.seriesguide.ui.ShowsActivity;

import android.app.Activity;
import android.content.Intent;
import android.view.KeyEvent;

/**
 * A class that handles some common activity-related functionality in the app,
 * such as setting up the action bar. This class provides functioanlity useful
 * for both phones and tablets, and does not require any Android 3.0-specific
 * features.
 */
public class ActivityHelper {
    protected Activity mActivity;

    /**
     * Factory method for creating {@link ActivityHelper} objects for a given
     * activity. Depending on which device the app is running, either a basic
     * helper or Honeycomb-specific helper will be returned.
     */
    public static ActivityHelper createInstance(Activity activity) {
        return Utils.isHoneycombOrHigher() ? new ActivityHelperHoneycomb(activity) : new ActivityHelper(
                activity);
    }

    protected ActivityHelper(Activity activity) {
        mActivity = activity;
    }

    public boolean onOptionsItemSelected(MenuItem item) {
        switch (item.getItemId()) {
            case android.R.id.home:
                goHome();
                return true;
        }
        return false;
    }

    public boolean onKeyLongPress(int keyCode, KeyEvent event) {
        if (keyCode == KeyEvent.KEYCODE_BACK) {
            goHome();
            return true;
        }
        return false;
    }

    /**
     * Invoke "home" action, returning to ShowsActivity.
     */
    public void goHome() {
        if (mActivity instanceof ShowsActivity) {
            return;
        }

        final Intent intent = new Intent(mActivity, ShowsActivity.class);
        intent.setFlags(Intent.FLAG_ACTIVITY_CLEAR_TOP);
        mActivity.startActivity(intent);
        mActivity.overridePendingTransition(R.anim.home_enter, R.anim.home_exit);
    }
}
<|MERGE_RESOLUTION|>--- conflicted
+++ resolved
@@ -1,86 +1,82 @@
-/*
- * Copyright 2011 Google Inc.
- *
- * Licensed under the Apache License, Version 2.0 (the "License");
- * you may not use this file except in compliance with the License.
- * You may obtain a copy of the License at
- *
- *      http://www.apache.org/licenses/LICENSE-2.0
- *
- * Unless required by applicable law or agreed to in writing, software
- * distributed under the License is distributed on an "AS IS" BASIS,
- * WITHOUT WARRANTIES OR CONDITIONS OF ANY KIND, either express or implied.
- * See the License for the specific language governing permissions and
- * limitations under the License.
- * 
- * Modified by Uwe Trottmann for SeriesGuide
- */
-
-package com.battlelancer.seriesguide.util;
-
-<<<<<<< HEAD
-import com.battlelancer.seriesguide.R;
-=======
-import com.actionbarsherlock.view.MenuItem;
-import com.battlelancer.seriesguide.beta.R;
->>>>>>> f1e21f8c
-import com.battlelancer.seriesguide.ui.ShowsActivity;
-
-import android.app.Activity;
-import android.content.Intent;
-import android.view.KeyEvent;
-
-/**
- * A class that handles some common activity-related functionality in the app,
- * such as setting up the action bar. This class provides functioanlity useful
- * for both phones and tablets, and does not require any Android 3.0-specific
- * features.
- */
-public class ActivityHelper {
-    protected Activity mActivity;
-
-    /**
-     * Factory method for creating {@link ActivityHelper} objects for a given
-     * activity. Depending on which device the app is running, either a basic
-     * helper or Honeycomb-specific helper will be returned.
-     */
-    public static ActivityHelper createInstance(Activity activity) {
-        return Utils.isHoneycombOrHigher() ? new ActivityHelperHoneycomb(activity) : new ActivityHelper(
-                activity);
-    }
-
-    protected ActivityHelper(Activity activity) {
-        mActivity = activity;
-    }
-
-    public boolean onOptionsItemSelected(MenuItem item) {
-        switch (item.getItemId()) {
-            case android.R.id.home:
-                goHome();
-                return true;
-        }
-        return false;
-    }
-
-    public boolean onKeyLongPress(int keyCode, KeyEvent event) {
-        if (keyCode == KeyEvent.KEYCODE_BACK) {
-            goHome();
-            return true;
-        }
-        return false;
-    }
-
-    /**
-     * Invoke "home" action, returning to ShowsActivity.
-     */
-    public void goHome() {
-        if (mActivity instanceof ShowsActivity) {
-            return;
-        }
-
-        final Intent intent = new Intent(mActivity, ShowsActivity.class);
-        intent.setFlags(Intent.FLAG_ACTIVITY_CLEAR_TOP);
-        mActivity.startActivity(intent);
-        mActivity.overridePendingTransition(R.anim.home_enter, R.anim.home_exit);
-    }
-}
+/*
+ * Copyright 2011 Google Inc.
+ *
+ * Licensed under the Apache License, Version 2.0 (the "License");
+ * you may not use this file except in compliance with the License.
+ * You may obtain a copy of the License at
+ *
+ *      http://www.apache.org/licenses/LICENSE-2.0
+ *
+ * Unless required by applicable law or agreed to in writing, software
+ * distributed under the License is distributed on an "AS IS" BASIS,
+ * WITHOUT WARRANTIES OR CONDITIONS OF ANY KIND, either express or implied.
+ * See the License for the specific language governing permissions and
+ * limitations under the License.
+ * 
+ * Modified by Uwe Trottmann for SeriesGuide
+ */
+
+package com.battlelancer.seriesguide.util;
+
+import com.actionbarsherlock.view.MenuItem;
+import com.battlelancer.seriesguide.R;
+import com.battlelancer.seriesguide.ui.ShowsActivity;
+
+import android.app.Activity;
+import android.content.Intent;
+import android.view.KeyEvent;
+
+/**
+ * A class that handles some common activity-related functionality in the app,
+ * such as setting up the action bar. This class provides functioanlity useful
+ * for both phones and tablets, and does not require any Android 3.0-specific
+ * features.
+ */
+public class ActivityHelper {
+    protected Activity mActivity;
+
+    /**
+     * Factory method for creating {@link ActivityHelper} objects for a given
+     * activity. Depending on which device the app is running, either a basic
+     * helper or Honeycomb-specific helper will be returned.
+     */
+    public static ActivityHelper createInstance(Activity activity) {
+        return Utils.isHoneycombOrHigher() ? new ActivityHelperHoneycomb(activity) : new ActivityHelper(
+                activity);
+    }
+
+    protected ActivityHelper(Activity activity) {
+        mActivity = activity;
+    }
+
+    public boolean onOptionsItemSelected(MenuItem item) {
+        switch (item.getItemId()) {
+            case android.R.id.home:
+                goHome();
+                return true;
+        }
+        return false;
+    }
+
+    public boolean onKeyLongPress(int keyCode, KeyEvent event) {
+        if (keyCode == KeyEvent.KEYCODE_BACK) {
+            goHome();
+            return true;
+        }
+        return false;
+    }
+
+    /**
+     * Invoke "home" action, returning to ShowsActivity.
+     */
+    public void goHome() {
+        if (mActivity instanceof ShowsActivity) {
+            return;
+        }
+
+        final Intent intent = new Intent(mActivity, ShowsActivity.class);
+        intent.setFlags(Intent.FLAG_ACTIVITY_CLEAR_TOP);
+        mActivity.startActivity(intent);
+        mActivity.overridePendingTransition(R.anim.home_enter, R.anim.home_exit);
+    }
+}