/*
 * Copyright 2014 Uwe Trottmann
 *
 * Licensed under the Apache License, Version 2.0 (the "License");
 * you may not use this file except in compliance with the License.
 * You may obtain a copy of the License at
 *
 *      http://www.apache.org/licenses/LICENSE-2.0
 *
 * Unless required by applicable law or agreed to in writing, software
 * distributed under the License is distributed on an "AS IS" BASIS,
 * WITHOUT WARRANTIES OR CONDITIONS OF ANY KIND, either express or implied.
 * See the License for the specific language governing permissions and
 * limitations under the License.
 */

package com.battlelancer.seriesguide.util;

import com.battlelancer.seriesguide.enums.TraktAction;
import com.battlelancer.seriesguide.enums.TraktStatus;
import com.battlelancer.seriesguide.ui.ConnectTraktActivity;
import com.jakewharton.trakt.Trakt;
import com.jakewharton.trakt.entities.CheckinResponse;
import com.jakewharton.trakt.entities.Response;
import com.jakewharton.trakt.enumerations.Rating;
import com.jakewharton.trakt.services.CommentService;
import com.jakewharton.trakt.services.MovieService;
import com.jakewharton.trakt.services.RateService;
import com.jakewharton.trakt.services.ShowService;
import com.uwetrottmann.androidutils.AndroidUtils;
import com.uwetrottmann.seriesguide.R;

import android.content.Context;
import android.os.AsyncTask;
import android.os.Bundle;
import android.text.TextUtils;
import android.widget.Toast;

import de.greenrobot.event.EventBus;
import retrofit.RetrofitError;

public class TraktTask extends AsyncTask<Void, Void, Response> {

    private static final String TAG = "TraktTask";

    private Bundle mArgs;

    private final Context mContext;

    private TraktAction mAction;

    public interface InitBundle {

        String TRAKTACTION = "traktaction";

        String IMDB_ID = "imdbid";

        String SHOW_TVDBID = "tvdbid";

        String TMDB_ID = "tmdbid";

        String SEASON = "season";

        String EPISODE = "episode";

        String MESSAGE = "message";

        String RATING = "rating";

        String ISSPOILER = "isspoiler";
    }

    public static class TraktActionCompleteEvent {

        public TraktAction mTraktAction;

        public boolean mWasSuccessful;

        public String mMessage;

        public TraktActionCompleteEvent(TraktAction traktAction, boolean wasSuccessful,
                String message) {
            mTraktAction = traktAction;
            mWasSuccessful = wasSuccessful;
            mMessage = message;
        }

        /**
         * Displays status toasts dependent on the result of the trakt action performed.
         */
        public void handle(Context context) {
            if (TextUtils.isEmpty(mMessage)) {
                return;
            }

<<<<<<< HEAD
        public void onTraktActionComplete(TraktAction traktAction);

        public void onCheckinBlocked(TraktAction traktAction, int wait, Bundle traktTaskArgs);
=======
            if (!mWasSuccessful) {
                // display error toast
                Toast.makeText(context, mMessage, Toast.LENGTH_LONG).show();
                return;
            }

            // display success toast
            switch (mTraktAction) {
                case CHECKIN_EPISODE:
                case CHECKIN_MOVIE:
                    Toast.makeText(context, mMessage, Toast.LENGTH_SHORT).show();
                    break;
                default:
                    Toast.makeText(context,
                            mMessage + " " + context.getString(R.string.ontrakt),
                            Toast.LENGTH_SHORT).show();
                    break;
            }
        }
>>>>>>> 48e3e5ea
    }

    public static class TraktCheckInBlockedEvent {

<<<<<<< HEAD
        public TraktAction mTraktAction;
=======
        public Bundle traktTaskArgs;
>>>>>>> 48e3e5ea

        public int waitMinutes;

<<<<<<< HEAD
        public String mMessage;

        public TraktActionCompleteEvent(TraktAction traktAction, boolean wasSuccessful,
                String message) {
            mTraktAction = traktAction;
            mWasSuccessful = wasSuccessful;
            mMessage = message;
        }

        /**
         * Displays status toasts dependent on the result of the trakt action performed.
         */
        public void handle(Context context) {
            if (!mWasSuccessful) {
                // display error toast
                Toast.makeText(context, mMessage, Toast.LENGTH_LONG).show();
                return;
            }

            // display success toast
            switch (mTraktAction) {
                case CHECKIN_EPISODE:
                case CHECKIN_MOVIE:
                    Toast.makeText(context, mMessage, Toast.LENGTH_SHORT).show();
                    break;
                default:
                    Toast.makeText(context,
                            mMessage + " " + context.getString(R.string.ontrakt),
                            Toast.LENGTH_SHORT).show();
                    break;
            }
=======
        public TraktCheckInBlockedEvent(Bundle traktTaskArgs, int waitMinutes) {
            this.traktTaskArgs = traktTaskArgs;
            this.waitMinutes = waitMinutes;
>>>>>>> 48e3e5ea
        }
    }

    /**
     * Initial constructor. Call <b>one</b> of the setup-methods like {@link #shoutEpisode(int, int,
     * int, String, boolean)} afterwards.<br> <br> Make sure the user has valid trakt credentials
     * (check with {@link com.battlelancer.seriesguide.settings.TraktCredentials#hasCredentials()}
     * and then possibly launch {@link ConnectTraktActivity}) or execution will fail.
     */
    public TraktTask(Context context) {
        mContext = context;
        mArgs = new Bundle();
    }

    /**
     * Fast constructor, allows passing of an already pre-built {@code args} {@link Bundle}.<br>
     * <br> Make sure the user has valid trakt credentials (check with {@link
     * com.battlelancer.seriesguide.settings.TraktCredentials#hasCredentials()} and then possibly
     * launch {@link ConnectTraktActivity}) or execution will fail.
     */
    public TraktTask(Context context, Bundle args) {
        this(context);
        mArgs = args;
    }

    /**
     * Check into an episode. Optionally provide a checkin message.
     */
    public TraktTask checkInEpisode(int showTvdbid, int season, int episode, String message) {
        mArgs.putInt(InitBundle.TRAKTACTION, TraktAction.CHECKIN_EPISODE.index);
        mArgs.putInt(InitBundle.SHOW_TVDBID, showTvdbid);
        mArgs.putInt(InitBundle.SEASON, season);
        mArgs.putInt(InitBundle.EPISODE, episode);
        mArgs.putString(InitBundle.MESSAGE, message);
        return this;
    }

    /**
     * Check into an episode. Optionally provide a checkin message.
     */
    public TraktTask checkInMovie(String imdbId, String message) {
        mArgs.putInt(InitBundle.TRAKTACTION, TraktAction.CHECKIN_MOVIE.index);
        mArgs.putString(InitBundle.IMDB_ID, imdbId);
        mArgs.putString(InitBundle.MESSAGE, message);
        return this;
    }

    public TraktTask collectionAddMovie(int movieTmdbId) {
        mArgs.putInt(InitBundle.TRAKTACTION, TraktAction.COLLECTION_ADD_MOVIE.index);
        mArgs.putInt(InitBundle.TMDB_ID, movieTmdbId);
        return this;
    }

    public TraktTask collectionRemoveMovie(int movieTmdbId) {
        mArgs.putInt(InitBundle.TRAKTACTION, TraktAction.COLLECTION_REMOVE_MOVIE.index);
        mArgs.putInt(InitBundle.TMDB_ID, movieTmdbId);
        return this;
    }

    /**
     * Rate an episode.
     */
    public TraktTask rateEpisode(int showTvdbid, int season, int episode, Rating rating) {
        mArgs.putInt(InitBundle.TRAKTACTION, TraktAction.RATE_EPISODE.index);
        mArgs.putInt(InitBundle.SHOW_TVDBID, showTvdbid);
        mArgs.putInt(InitBundle.SEASON, season);
        mArgs.putInt(InitBundle.EPISODE, episode);
        mArgs.putString(InitBundle.RATING, rating.toString());
        return this;
    }

    /**
     * Rate a show.
     */
    public TraktTask rateShow(int showTvdbid, Rating rating) {
        mArgs.putInt(InitBundle.TRAKTACTION, TraktAction.RATE_SHOW.index);
        mArgs.putInt(InitBundle.SHOW_TVDBID, showTvdbid);
        mArgs.putString(InitBundle.RATING, rating.toString());
        return this;
    }

    /**
     * Post a shout for a show.
     */
    public TraktTask shoutShow(int showTvdbid, String shout, boolean isSpoiler) {
        mArgs.putInt(InitBundle.TRAKTACTION, TraktAction.SHOUT.index);
        mArgs.putInt(InitBundle.SHOW_TVDBID, showTvdbid);
        mArgs.putString(InitBundle.MESSAGE, shout);
        mArgs.putBoolean(InitBundle.ISSPOILER, isSpoiler);
        return this;
    }

    /**
     * Post a shout for an episode.
     */
    public TraktTask shoutEpisode(int showTvdbid, int season, int episode, String shout,
            boolean isSpoiler) {
        shoutShow(showTvdbid, shout, isSpoiler);
        mArgs.putInt(InitBundle.SEASON, season);
        mArgs.putInt(InitBundle.EPISODE, episode);
        return this;
    }

    /**
     * Post a shout for a show.
     */
    public TraktTask shoutMovie(int movieTmdbId, String shout, boolean isSpoiler) {
        mArgs.putInt(InitBundle.TRAKTACTION, TraktAction.SHOUT.index);
        mArgs.putInt(InitBundle.TMDB_ID, movieTmdbId);
        mArgs.putString(InitBundle.MESSAGE, shout);
        mArgs.putBoolean(InitBundle.ISSPOILER, isSpoiler);
        return this;
    }

    /**
     * Add a movie to a users watchlist.
     */
    public TraktTask watchlistMovie(int tmdbId) {
        mArgs.putInt(InitBundle.TRAKTACTION, TraktAction.WATCHLIST_MOVIE.index);
        mArgs.putInt(InitBundle.TMDB_ID, tmdbId);
        return this;
    }

    /**
     * Remove a movie from a users watchlist.
     */
    public TraktTask unwatchlistMovie(int tmdbId) {
        mArgs.putInt(InitBundle.TRAKTACTION, TraktAction.UNWATCHLIST_MOVIE.index);
        mArgs.putInt(InitBundle.TMDB_ID, tmdbId);
        return this;
    }

    @Override
    protected Response doInBackground(Void... params) {
        // we need this value in onPostExecute, so preserve it here
        mAction = TraktAction.values()[mArgs.getInt(InitBundle.TRAKTACTION)];

        // check for network connection
        if (!AndroidUtils.isNetworkConnected(mContext)) {
            Response r = new Response();
            r.status = TraktStatus.FAILURE;
            r.error = mContext.getString(R.string.offline);
            return r;
        }

        // get authenticated trakt
        Trakt manager = ServiceUtils.getTraktWithAuth(mContext);
        if (manager == null) {
            // no valid credentials
            Response r = new Response();
            r.status = TraktStatus.FAILURE;
            r.error = mContext.getString(R.string.trakt_error_credentials);
            return r;
        }

        // get values used by all actions
        final int showTvdbId = mArgs.getInt(InitBundle.SHOW_TVDBID);
        final int season = mArgs.getInt(InitBundle.SEASON);
        final int episode = mArgs.getInt(InitBundle.EPISODE);

        // last chance to abort
        if (isCancelled()) {
            return null;
        }

        Response r = null;
        try {
            switch (mAction) {
                case CHECKIN_EPISODE: {
                    final String message = mArgs.getString(InitBundle.MESSAGE);

                    if (TextUtils.isEmpty(message)) {
                        // no message
                        r = manager.showService().checkin(new ShowService.ShowCheckin(
                                showTvdbId, season, episode, Utils.getVersion(mContext), ""
                        ));
                    } else {
                        // with social media message
                        r = manager.showService().checkin(new ShowService.ShowCheckin(
                                showTvdbId, season, episode, message, Utils.getVersion(mContext), ""
                        ));
                    }

                    if (com.jakewharton.trakt.enumerations.Status.SUCCESS.equals(r.status)) {
                        r.message = mContext.getString(R.string.checkin_success_trakt,
                                (r.show != null ? r.show.title + " " : "")
                                        + Utils.getEpisodeNumber(mContext, season, episode));
                    }

                    break;
                }
                case CHECKIN_MOVIE: {
                    final String imdbId = mArgs.getString(InitBundle.IMDB_ID);
                    final String message = mArgs.getString(InitBundle.MESSAGE);

                    if (TextUtils.isEmpty(message)) {
                        r = manager.movieService().checkin(new MovieService.MovieCheckin(
                                imdbId, Utils.getVersion(mContext), ""
                        ));
                    } else {
                        r = manager.movieService().checkin(new MovieService.MovieCheckin(
                                imdbId, message, Utils.getVersion(mContext), ""
                        ));
                    }

                    if (com.jakewharton.trakt.enumerations.Status.SUCCESS.equals(r.status)) {
                        r.message = mContext.getString(R.string.checkin_success_trakt,
                                (r.movie != null ?
                                        r.movie.title : mContext.getString(R.string.unknown)));
                    }

                    break;
                }
                case RATE_EPISODE: {
                    final Rating rating = Rating.fromValue(mArgs.getString(InitBundle.RATING));
                    r = manager.rateService().episode(new RateService.EpisodeRating(
                            showTvdbId, season, episode, rating
                    ));
                    break;
                }
                case RATE_SHOW: {
                    final Rating rating = Rating.fromValue(mArgs.getString(InitBundle.RATING));
                    r = manager.rateService().show(new RateService.ShowRating(
                            showTvdbId, rating
                    ));
                    break;
                }
                case SHOUT: {
                    final String shout = mArgs.getString(InitBundle.MESSAGE);
                    final boolean isSpoiler = mArgs.getBoolean(InitBundle.ISSPOILER);

                    // episode?
                    if (episode != 0) {
                        r = manager.commentService().episode(new CommentService.EpisodeComment(
                                showTvdbId, season, episode, shout
                        ).spoiler(isSpoiler));
                        break;
<<<<<<< HEAD
                    }

                    // movie?
                    int tmdbId = mArgs.getInt(InitBundle.TMDB_ID);
                    if (tmdbId != 0) {
                        r = manager.commentService().movie(new CommentService.MovieComment(
                                tmdbId, shout
                        ).spoiler(isSpoiler));
                        break;
                    }

=======
                    }

                    // movie?
                    int tmdbId = mArgs.getInt(InitBundle.TMDB_ID);
                    if (tmdbId != 0) {
                        r = manager.commentService().movie(new CommentService.MovieComment(
                                tmdbId, shout
                        ).spoiler(isSpoiler));
                        break;
                    }

>>>>>>> 48e3e5ea
                    // show!
                    r = manager.commentService().show(new CommentService.ShowComment(
                            showTvdbId, shout
                    ).spoiler(isSpoiler));
<<<<<<< HEAD
                    break;
                }
                case COLLECTION_ADD_MOVIE: {
                    int tmdbId = mArgs.getInt(InitBundle.TMDB_ID);
                    r = manager.movieService().library(new MovieService.Movies(
                            new MovieService.SeenMovie(tmdbId)
                    ));
                    // always returns success, even if movie is already in collection
                    r.message = mContext.getString(R.string.action_collection_added);
                    break;
                }
                case COLLECTION_REMOVE_MOVIE: {
                    int tmdbId = mArgs.getInt(InitBundle.TMDB_ID);
                    r = manager.movieService().unlibrary(new MovieService.Movies(
                            new MovieService.SeenMovie(tmdbId)
                    ));
                    // always returns success, even if movie was never in collection
                    r.message = mContext.getString(R.string.action_collection_removed);
=======
>>>>>>> 48e3e5ea
                    break;
                }
                case WATCHLIST_MOVIE: {
                    final int tmdbId = mArgs.getInt(InitBundle.TMDB_ID);
                    r = manager.movieService().watchlist(new MovieService.Movies(
                            new MovieService.SeenMovie(tmdbId)
                    ));
                    // always returns success, even if movie is already on watchlist
                    r.message = mContext.getString(R.string.watchlist_added);
                    break;
                }
                case UNWATCHLIST_MOVIE: {
                    final int tmdbId = mArgs.getInt(InitBundle.TMDB_ID);
                    r = manager.movieService().unwatchlist(new MovieService.Movies(
                            new MovieService.SeenMovie(tmdbId)
                    ));
                    // always returns success, even if movie is not on watchlist anymore
                    r.message = mContext.getString(R.string.watchlist_removed);
                    break;
                }
            }
        } catch (RetrofitError e) {
            Utils.trackExceptionAndLog(mContext, TAG, e);
            r = new Response();
            r.status = TraktStatus.FAILURE;
            r.error = mContext.getString(R.string.trakt_error_general);
        }

        return r;
    }

    @Override
    protected void onPostExecute(Response r) {
        if (r == null) {
            // unknown error
            return;
        }

        if (TraktStatus.SUCCESS.equals(r.status)) {
            // all good
            EventBus.getDefault().post(new TraktActionCompleteEvent(mAction, true, r.message));
        } else {
            // special handling of blocked check-ins
            if (mAction == TraktAction.CHECKIN_EPISODE
                    || mAction == TraktAction.CHECKIN_MOVIE) {
                if (r instanceof CheckinResponse) {
                    CheckinResponse checkinResponse = (CheckinResponse) r;
                    if (checkinResponse.wait != 0) {
                        // looks like a check in is already in progress
<<<<<<< HEAD
                        if (mListener != null) {
                            mListener.onCheckinBlocked(mAction, checkinResponse.wait, mArgs);
                        }
=======
                        EventBus.getDefault().post(
                                new TraktCheckInBlockedEvent(mArgs, checkinResponse.wait));
>>>>>>> 48e3e5ea
                        return;
                    }
                }
            }

            // well, something went wrong
            EventBus.getDefault().post(new TraktActionCompleteEvent(mAction, false, r.error));
<<<<<<< HEAD
        }

        // notify activity that it may hide a visible progress dialog
        if (mListener != null) {
            mListener.onTraktActionComplete(mAction);
=======
>>>>>>> 48e3e5ea
        }
    }
}<|MERGE_RESOLUTION|>--- conflicted
+++ resolved
@@ -93,11 +93,6 @@
                 return;
             }
 
-<<<<<<< HEAD
-        public void onTraktActionComplete(TraktAction traktAction);
-
-        public void onCheckinBlocked(TraktAction traktAction, int wait, Bundle traktTaskArgs);
-=======
             if (!mWasSuccessful) {
                 // display error toast
                 Toast.makeText(context, mMessage, Toast.LENGTH_LONG).show();
@@ -117,56 +112,17 @@
                     break;
             }
         }
->>>>>>> 48e3e5ea
     }
 
     public static class TraktCheckInBlockedEvent {
 
-<<<<<<< HEAD
-        public TraktAction mTraktAction;
-=======
         public Bundle traktTaskArgs;
->>>>>>> 48e3e5ea
 
         public int waitMinutes;
 
-<<<<<<< HEAD
-        public String mMessage;
-
-        public TraktActionCompleteEvent(TraktAction traktAction, boolean wasSuccessful,
-                String message) {
-            mTraktAction = traktAction;
-            mWasSuccessful = wasSuccessful;
-            mMessage = message;
-        }
-
-        /**
-         * Displays status toasts dependent on the result of the trakt action performed.
-         */
-        public void handle(Context context) {
-            if (!mWasSuccessful) {
-                // display error toast
-                Toast.makeText(context, mMessage, Toast.LENGTH_LONG).show();
-                return;
-            }
-
-            // display success toast
-            switch (mTraktAction) {
-                case CHECKIN_EPISODE:
-                case CHECKIN_MOVIE:
-                    Toast.makeText(context, mMessage, Toast.LENGTH_SHORT).show();
-                    break;
-                default:
-                    Toast.makeText(context,
-                            mMessage + " " + context.getString(R.string.ontrakt),
-                            Toast.LENGTH_SHORT).show();
-                    break;
-            }
-=======
         public TraktCheckInBlockedEvent(Bundle traktTaskArgs, int waitMinutes) {
             this.traktTaskArgs = traktTaskArgs;
             this.waitMinutes = waitMinutes;
->>>>>>> 48e3e5ea
         }
     }
 
@@ -404,7 +360,6 @@
                                 showTvdbId, season, episode, shout
                         ).spoiler(isSpoiler));
                         break;
-<<<<<<< HEAD
                     }
 
                     // movie?
@@ -416,24 +371,10 @@
                         break;
                     }
 
-=======
-                    }
-
-                    // movie?
-                    int tmdbId = mArgs.getInt(InitBundle.TMDB_ID);
-                    if (tmdbId != 0) {
-                        r = manager.commentService().movie(new CommentService.MovieComment(
-                                tmdbId, shout
-                        ).spoiler(isSpoiler));
-                        break;
-                    }
-
->>>>>>> 48e3e5ea
                     // show!
                     r = manager.commentService().show(new CommentService.ShowComment(
                             showTvdbId, shout
                     ).spoiler(isSpoiler));
-<<<<<<< HEAD
                     break;
                 }
                 case COLLECTION_ADD_MOVIE: {
@@ -452,8 +393,6 @@
                     ));
                     // always returns success, even if movie was never in collection
                     r.message = mContext.getString(R.string.action_collection_removed);
-=======
->>>>>>> 48e3e5ea
                     break;
                 }
                 case WATCHLIST_MOVIE: {
@@ -503,14 +442,8 @@
                     CheckinResponse checkinResponse = (CheckinResponse) r;
                     if (checkinResponse.wait != 0) {
                         // looks like a check in is already in progress
-<<<<<<< HEAD
-                        if (mListener != null) {
-                            mListener.onCheckinBlocked(mAction, checkinResponse.wait, mArgs);
-                        }
-=======
                         EventBus.getDefault().post(
                                 new TraktCheckInBlockedEvent(mArgs, checkinResponse.wait));
->>>>>>> 48e3e5ea
                         return;
                     }
                 }
@@ -518,14 +451,6 @@
 
             // well, something went wrong
             EventBus.getDefault().post(new TraktActionCompleteEvent(mAction, false, r.error));
-<<<<<<< HEAD
-        }
-
-        // notify activity that it may hide a visible progress dialog
-        if (mListener != null) {
-            mListener.onTraktActionComplete(mAction);
-=======
->>>>>>> 48e3e5ea
         }
     }
 }