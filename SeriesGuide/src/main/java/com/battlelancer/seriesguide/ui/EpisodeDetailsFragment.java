/*
 * Copyright 2014 Uwe Trottmann
 *
 * Licensed under the Apache License, Version 2.0 (the "License");
 * you may not use this file except in compliance with the License.
 * You may obtain a copy of the License at
 *
 *      http://www.apache.org/licenses/LICENSE-2.0
 *
 * Unless required by applicable law or agreed to in writing, software
 * distributed under the License is distributed on an "AS IS" BASIS,
 * WITHOUT WARRANTIES OR CONDITIONS OF ANY KIND, either express or implied.
 * See the License for the specific language governing permissions and
 * limitations under the License.
 */

package com.battlelancer.seriesguide.ui;

import android.content.Intent;
import android.database.Cursor;
import android.os.AsyncTask;
import android.os.Bundle;
import android.os.Handler;
import android.support.v4.app.ActivityCompat;
import android.support.v4.app.ActivityOptionsCompat;
import android.support.v4.app.Fragment;
import android.support.v4.app.LoaderManager;
import android.support.v4.content.CursorLoader;
import android.support.v4.content.Loader;
import android.text.Spannable;
import android.text.SpannableStringBuilder;
import android.text.TextUtils;
import android.text.format.DateUtils;
import android.text.style.TextAppearanceSpan;
import android.view.LayoutInflater;
import android.view.Menu;
import android.view.MenuInflater;
import android.view.MenuItem;
import android.view.View;
import android.view.View.OnClickListener;
import android.view.ViewGroup;
import android.widget.ImageButton;
import android.widget.ImageView;
import android.widget.LinearLayout;
import android.widget.PopupMenu;
import android.widget.ScrollView;
import android.widget.TextView;
import butterknife.ButterKnife;
import butterknife.InjectView;
import com.battlelancer.seriesguide.R;
import com.battlelancer.seriesguide.api.Action;
import com.battlelancer.seriesguide.enums.EpisodeFlags;
import com.battlelancer.seriesguide.enums.TraktAction;
import com.battlelancer.seriesguide.extensions.ActionsFragmentContract;
import com.battlelancer.seriesguide.extensions.EpisodeActionsHelper;
import com.battlelancer.seriesguide.extensions.ExtensionManager;
import com.battlelancer.seriesguide.loaders.EpisodeActionsLoader;
import com.battlelancer.seriesguide.provider.SeriesGuideContract.Episodes;
import com.battlelancer.seriesguide.provider.SeriesGuideContract.ListItemTypes;
import com.battlelancer.seriesguide.provider.SeriesGuideContract.Seasons;
import com.battlelancer.seriesguide.provider.SeriesGuideContract.Shows;
import com.battlelancer.seriesguide.provider.SeriesGuideDatabase.Tables;
import com.battlelancer.seriesguide.thetvdbapi.TheTVDB;
import com.battlelancer.seriesguide.ui.dialogs.CheckInDialogFragment;
import com.battlelancer.seriesguide.ui.dialogs.ListsDialogFragment;
import com.battlelancer.seriesguide.util.EpisodeTools;
import com.battlelancer.seriesguide.util.FlagTask;
import com.battlelancer.seriesguide.util.ServiceUtils;
import com.battlelancer.seriesguide.util.ShareUtils;
import com.battlelancer.seriesguide.util.TimeTools;
import com.battlelancer.seriesguide.util.TraktSummaryTask;
import com.battlelancer.seriesguide.util.TraktTask.TraktActionCompleteEvent;
import com.battlelancer.seriesguide.util.TraktTools;
import com.battlelancer.seriesguide.util.Utils;
import com.readystatesoftware.systembartint.SystemBarTintManager;
import com.squareup.picasso.Callback;
import com.squareup.picasso.Picasso;
import com.uwetrottmann.androidutils.AndroidUtils;
import com.uwetrottmann.androidutils.CheatSheet;
import de.greenrobot.event.EventBus;
import java.util.Date;
import java.util.List;
import java.util.Locale;
import timber.log.Timber;

/**
 * Displays details about a single episode like summary, ratings and episode image if available.
 */
public class EpisodeDetailsFragment extends Fragment implements ActionsFragmentContract {

    private static final String TAG = "Episode Details";

    private static final String KEY_EPISODE_TVDB_ID = "episodeTvdbId";

    private Handler mHandler = new Handler();
    private TraktSummaryTask mTraktTask;

    protected int mEpisodeFlag;
    protected boolean mCollected;
    protected int mShowTvdbId;
    protected int mSeasonNumber;
    protected int mEpisodeNumber;
    private String mEpisodeTitle;
    private String mShowTitle;

    @InjectView(R.id.scrollViewEpisode) ScrollView mEpisodeScrollView;
    @InjectView(R.id.containerEpisode) View mEpisodeContainer;
    @InjectView(R.id.ratingbar) View mRatingsContainer;
    @InjectView(R.id.containerEpisodeActions) LinearLayout mActionsContainer;

    @InjectView(R.id.containerEpisodeImage) View mImageContainer;
    @InjectView(R.id.imageViewEpisode) ImageView mEpisodeImage;

    @InjectView(R.id.textViewEpisodeTitle) TextView mTitle;
    @InjectView(R.id.textViewEpisodeDescription) TextView mDescription;
    @InjectView(R.id.textViewEpisodeReleaseTime) TextView mReleaseTime;
    @InjectView(R.id.textViewEpisodeReleaseDay) TextView mReleaseDay;
    @InjectView(R.id.textViewEpisodeLastEdit) TextView mLastEdit;
    @InjectView(R.id.labelEpisodeGuestStars) View mLabelGuestStars;
    @InjectView(R.id.textViewEpisodeGuestStars) TextView mGuestStars;
    @InjectView(R.id.textViewEpisodeDirectors) TextView mDirectors;
    @InjectView(R.id.textViewEpisodeWriters) TextView mWriters;
    @InjectView(R.id.labelEpisodeDvd) View mLabelDvd;
    @InjectView(R.id.textViewEpisodeDvd) TextView mDvd;
    @InjectView(R.id.textViewRatingsTvdbValue) TextView mTvdbRating;

    @InjectView(R.id.imageButtonBarCheckin) ImageButton mCheckinButton;
    @InjectView(R.id.imageButtonBarWatched) ImageButton mWatchedButton;
    @InjectView(R.id.imageButtonBarCollected) ImageButton mCollectedButton;
    @InjectView(R.id.imageButtonBarSkip) ImageButton mSkipButton;
    @InjectView(R.id.imageButtonBarMenu) ImageButton mOverflowButton;

    @InjectView(R.id.buttonShowInfoIMDB) View mImdbButton;
    @InjectView(R.id.buttonTVDB) View mTvdbButton;
    @InjectView(R.id.buttonTrakt) View mTraktButton;
    @InjectView(R.id.buttonWebSearch) View mWebSearchButton;
    @InjectView(R.id.buttonShouts) View mCommentsButton;

    /**
     * Data which has to be passed when creating this fragment.
     */
    public interface InitBundle {

        /**
         * Integer extra.
         */
        String EPISODE_TVDBID = "episode_tvdbid";

        /**
         * Boolean extra.
         */
        String IS_IN_MULTIPANE_LAYOUT = "multipane";
    }

    public static EpisodeDetailsFragment newInstance(int episodeId, boolean isInMultiPaneLayout) {
        EpisodeDetailsFragment f = new EpisodeDetailsFragment();

        // Supply index input as an argument.
        Bundle args = new Bundle();
        args.putInt(InitBundle.EPISODE_TVDBID, episodeId);
        args.putBoolean(InitBundle.IS_IN_MULTIPANE_LAYOUT, isInMultiPaneLayout);
        f.setArguments(args);

        return f;
    }

    @Override
    public View onCreateView(LayoutInflater inflater, ViewGroup container,
            Bundle savedInstanceState) {
        View v = inflater.inflate(R.layout.fragment_episode, container, false);
        ButterKnife.inject(this, v);

        mEpisodeContainer.setVisibility(View.GONE);

        // web search button unused, is available as extension
        mWebSearchButton.setVisibility(View.GONE);

        return v;
    }

    @Override
    public void onActivityCreated(Bundle savedInstanceState) {
        super.onActivityCreated(savedInstanceState);

        setupViews();

        getLoaderManager().initLoader(EpisodesActivity.EPISODE_LOADER_ID, null,
                mEpisodeDataLoaderCallbacks);

        setHasOptionsMenu(true);
    }

    private void setupViews() {
        if (AndroidUtils.isKitKatOrHigher()) {
            if (getActivity() instanceof EpisodeDetailsActivity) {
                // adapt to translucent system bars
                SystemBarTintManager.SystemBarConfig config
                        = ((EpisodeDetailsActivity) getActivity())
                        .getSystemBarTintManager().getConfig();
                mEpisodeScrollView.setClipToPadding(false);
                mEpisodeScrollView.setPadding(0, 0, 0, config.getPixelInsetBottom());
            }
        }
    }

    @Override
    public void onResume() {
        super.onResume();

        EventBus.getDefault().register(this);
        loadEpisodeActionsDelayed();
    }

    @Override
    public void onPause() {
        super.onPause();

        if (mHandler != null) {
            mHandler.removeCallbacks(mEpisodeActionsRunnable);
        }
        EventBus.getDefault().unregister(this);
    }

    @Override
    public void onDestroyView() {
        super.onDestroyView();

        // Always cancel the request here, this is safe to call even if the image has been loaded.
        // This ensures that the anonymous callback we have does not prevent the fragment from
        // being garbage collected. It also prevents our callback from getting invoked even after the
        // fragment is destroyed.
        Picasso picasso = ServiceUtils.getExternalPicasso(getActivity());
        if (picasso != null) {
            picasso.cancelRequest(mEpisodeImage);
        }
        ButterKnife.reset(this);
    }

    @Override
    public void onDestroy() {
        if (mTraktTask != null) {
            mTraktTask.cancel(true);
            mTraktTask = null;
        }
        super.onDestroy();
    }

    @Override
    public void onCreateOptionsMenu(Menu menu, MenuInflater inflater) {
        super.onCreateOptionsMenu(menu, inflater);

        boolean isLightTheme = SeriesGuidePreferences.THEME == R.style.Theme_SeriesGuide_Light;
        // multi-pane layout has non-transparent action bar, adjust icon color
        boolean isInMultipane = getArguments().getBoolean(InitBundle.IS_IN_MULTIPANE_LAYOUT);
        inflater.inflate(isLightTheme && !isInMultipane
                ? R.menu.episodedetails_menu_light : R.menu.episodedetails_menu, menu);
    }

    @Override
    public void onPrepareOptionsMenu(Menu menu) {
        // If the nav drawer is open, hide action items related to the content
        // view
        boolean isDrawerOpen = ((BaseNavDrawerActivity) getActivity()).isDrawerOpen();
        menu.findItem(R.id.menu_manage_lists).setVisible(!isDrawerOpen);
        menu.findItem(R.id.menu_share).setVisible(!isDrawerOpen);
        super.onPrepareOptionsMenu(menu);
    }

    @Override
    public boolean onOptionsItemSelected(MenuItem item) {
        int itemId = item.getItemId();
        if (itemId == R.id.menu_share) {
            shareEpisode();
            return true;
        } else if (itemId == R.id.menu_manage_lists) {
            fireTrackerEvent("Manage lists");
            ListsDialogFragment.showListsDialog(getEpisodeTvdbId(), ListItemTypes.EPISODE,
                    getFragmentManager());
            return true;
        }
        return super.onOptionsItemSelected(item);
    }

    private int getEpisodeTvdbId() {
        return getArguments().getInt(InitBundle.EPISODE_TVDBID);
    }

    /**
     * If episode was watched, flags as unwatched. Otherwise, flags as watched.
     */
    private void onToggleWatched() {
        changeEpisodeFlag(EpisodeTools.isWatched(mEpisodeFlag)
                ? EpisodeFlags.UNWATCHED : EpisodeFlags.WATCHED);
    }

    /**
     * If episode was skipped, flags as unwatched. Otherwise, flags as skipped.
     */
    private void onToggleSkipped() {
        changeEpisodeFlag(EpisodeTools.isSkipped(mEpisodeFlag)
                ? EpisodeFlags.UNWATCHED : EpisodeFlags.SKIPPED);
    }

    private void changeEpisodeFlag(int episodeFlag) {
        mEpisodeFlag = episodeFlag;
        new FlagTask(getActivity(), mShowTvdbId)
                .episodeWatched(getEpisodeTvdbId(), mSeasonNumber, mEpisodeNumber, episodeFlag)
                .execute();
    }

    private void onToggleCollected() {
        mCollected = !mCollected;
        new FlagTask(getActivity(), mShowTvdbId)
                .episodeCollected(getEpisodeTvdbId(), mSeasonNumber, mEpisodeNumber, mCollected)
                .execute();
    }

    @Override
    public void onEventMainThread(ExtensionManager.EpisodeActionReceivedEvent event) {
        if (getEpisodeTvdbId() == event.episodeTvdbId) {
            loadEpisodeActionsDelayed();
        }
    }

    public void onEvent(TraktActionCompleteEvent event) {
        if (event.mTraktAction == TraktAction.RATE_EPISODE) {
            loadTraktRatings(false);
        }
    }

    private LoaderManager.LoaderCallbacks<Cursor> mEpisodeDataLoaderCallbacks
            = new LoaderManager.LoaderCallbacks<Cursor>() {
        @Override
        public Loader<Cursor> onCreateLoader(int id, Bundle args) {
            return new CursorLoader(getActivity(), Episodes.buildEpisodeWithShowUri(String
                    .valueOf(getEpisodeTvdbId())), DetailsQuery.PROJECTION, null, null, null);
        }

        @Override
        public void onLoadFinished(Loader<Cursor> loader, Cursor data) {
            populateEpisodeData(data);
        }

        @Override
        public void onLoaderReset(Loader<Cursor> loader) {
            // do nothing (we are never holding onto the cursor
        }
    };

    private void populateEpisodeData(Cursor cursor) {
        if (cursor == null || !cursor.moveToFirst()) {
            // no data to display
            if (mEpisodeContainer != null) {
                mEpisodeContainer.setVisibility(View.GONE);
            }
            return;
        }

        mShowTvdbId = cursor.getInt(DetailsQuery.REF_SHOW_ID);
        mSeasonNumber = cursor.getInt(DetailsQuery.SEASON);
        mEpisodeNumber = cursor.getInt(DetailsQuery.NUMBER);

        // title and description
        mEpisodeTitle = cursor.getString(DetailsQuery.TITLE);
        mTitle.setText(mEpisodeTitle);
        mDescription.setText(cursor.getString(DetailsQuery.OVERVIEW));

        // show title
        mShowTitle = cursor.getString(DetailsQuery.SHOW_TITLE);

        // release time and day
        SpannableStringBuilder timeAndNumbersText = new SpannableStringBuilder();
        final long releaseTime = cursor.getLong(DetailsQuery.FIRST_RELEASE_MS);
        if (releaseTime != -1) {
            Date actualRelease = TimeTools.getEpisodeReleaseTime(getActivity(), releaseTime);
            mReleaseDay.setText(TimeTools.formatToDate(getActivity(), actualRelease));
            // "in 15 mins (Fri)"
            timeAndNumbersText
                    .append(getString(R.string.release_date_and_day,
                            TimeTools.formatToRelativeLocalReleaseTime(getActivity(), actualRelease),
                            TimeTools.formatToLocalReleaseDay(actualRelease))
                            .toUpperCase(Locale.getDefault()));
            timeAndNumbersText.append("  ");
        } else {
            mReleaseDay.setText(R.string.unknown);
        }
        // absolute number (e.g. relevant for Anime): "ABSOLUTE 142"
        int numberStartIndex = timeAndNumbersText.length();
        int absoluteNumber = cursor.getInt(DetailsQuery.ABSOLUTE_NUMBER);
        if (absoluteNumber > 0) {
            timeAndNumbersText
                    .append(getString(R.string.episode_number_absolute))
                    .append(" ")
                    .append(String.valueOf(absoluteNumber));
            // de-emphasize number
            timeAndNumbersText.setSpan(new TextAppearanceSpan(getActivity(),
                            R.style.TextAppearance_Small_Dim), numberStartIndex,
                    timeAndNumbersText.length(), Spannable.SPAN_EXCLUSIVE_EXCLUSIVE
            );
        }
        mReleaseTime.setText(timeAndNumbersText);

        // guest stars
        Utils.setLabelValueOrHide(mLabelGuestStars, mGuestStars,
                Utils.splitAndKitTVDBStrings(cursor.getString(DetailsQuery.GUESTSTARS))
        );
        // DVD episode number
        Utils.setLabelValueOrHide(mLabelDvd, mDvd, cursor.getDouble(DetailsQuery.DVDNUMBER));
        // directors
        Utils.setValueOrPlaceholder(mDirectors, Utils.splitAndKitTVDBStrings(cursor
                .getString(DetailsQuery.DIRECTORS)));
        // writers
        Utils.setValueOrPlaceholder(mWriters, Utils.splitAndKitTVDBStrings(cursor
                .getString(DetailsQuery.WRITERS)));

        // last TVDb edit date
        long lastEditSeconds = cursor.getLong(DetailsQuery.LASTEDIT);
        if (lastEditSeconds > 0) {
            mLastEdit.setText(DateUtils.formatDateTime(getActivity(), lastEditSeconds * 1000,
                    DateUtils.FORMAT_SHOW_DATE | DateUtils.FORMAT_SHOW_TIME));
        } else {
            mLastEdit.setText(R.string.unknown);
        }

        // ratings
        mRatingsContainer.setOnClickListener(new OnClickListener() {
            @Override
            public void onClick(View v) {
                rateOnTrakt();
            }
        });
        mRatingsContainer.setFocusable(true);
        CheatSheet.setup(mRatingsContainer, R.string.menu_rate_episode);
        // TVDb rating
        String tvdbRating = cursor.getString(DetailsQuery.RATING);
        if (!TextUtils.isEmpty(tvdbRating)) {
            mTvdbRating.setText(tvdbRating);
        }
        // trakt ratings
        loadTraktRatings(true);

        // episode image
        final String imagePath = cursor.getString(DetailsQuery.IMAGE);
        mImageContainer.setOnClickListener(new OnClickListener() {
            @Override
            public void onClick(View v) {
                Intent fullscreen = new Intent(getActivity(), FullscreenImageActivity.class);
                fullscreen.putExtra(FullscreenImageActivity.InitBundle.IMAGE_PATH, imagePath);
                ActivityCompat.startActivity(getActivity(), fullscreen,
                        ActivityOptionsCompat
                                .makeScaleUpAnimation(v, 0, 0, v.getWidth(), v.getHeight())
                                .toBundle()
                );
            }
        });
        loadImage(imagePath);

        // check in button
        final int episodeTvdbId = cursor.getInt(DetailsQuery._ID);
        mCheckinButton.setOnClickListener(new OnClickListener() {
            @Override
            public void onClick(View v) {
                // display a check-in dialog
                CheckInDialogFragment f = CheckInDialogFragment.newInstance(getActivity(),
                        episodeTvdbId);
                f.show(getFragmentManager(), "checkin-dialog");
                fireTrackerEvent("Check-In");
            }
        });
        CheatSheet.setup(mCheckinButton);

        // watched button
        mEpisodeFlag = cursor.getInt(DetailsQuery.WATCHED);
        boolean isWatched = EpisodeTools.isWatched(mEpisodeFlag);
        mWatchedButton.setImageResource(isWatched ? R.drawable.ic_ticked
                : Utils.resolveAttributeToResourceId(getActivity().getTheme(),
                        R.attr.drawableWatch));
        mWatchedButton.setOnClickListener(new OnClickListener() {
            @Override
            public void onClick(View v) {
                onToggleWatched();
                fireTrackerEvent("Toggle watched");
            }
        });
        CheatSheet.setup(mWatchedButton, isWatched ? R.string.unmark_episode
                : R.string.mark_episode);

        // collected button
        mCollected = cursor.getInt(DetailsQuery.COLLECTED) == 1;
        mCollectedButton.setImageResource(mCollected ? R.drawable.ic_collected
                : Utils.resolveAttributeToResourceId(getActivity().getTheme(),
                        R.attr.drawableCollect));
        mCollectedButton.setOnClickListener(new OnClickListener() {
            @Override
            public void onClick(View v) {
                onToggleCollected();
                fireTrackerEvent("Toggle collected");
            }
        });
        CheatSheet.setup(mCollectedButton, mCollected
                ? R.string.action_collection_remove : R.string.action_collection_add);

        // skip button
        boolean isSkipped = EpisodeTools.isSkipped(mEpisodeFlag);
        if (isWatched) {
            // if watched do not allow skipping
            mSkipButton.setVisibility(View.GONE);
        } else {
            mSkipButton.setVisibility(View.VISIBLE);
            mSkipButton.setImageResource(isSkipped
                    ? R.drawable.ic_action_playback_next_highlight
                    : Utils.resolveAttributeToResourceId(getActivity().getTheme(),
                            R.attr.drawableSkip));
            mSkipButton.setOnClickListener(new OnClickListener() {
                @Override
                public void onClick(View v) {
                    onToggleSkipped();
                    fireTrackerEvent("Toggle skipped");
                }
            });
            CheatSheet.setup(mSkipButton,
                    isSkipped ? R.string.action_dont_skip : R.string.action_skip);
        }

        // menu button
        final int showRunTime = cursor.getInt(DetailsQuery.SHOW_RUNTIME);
        mOverflowButton.setOnClickListener(new OnClickListener() {
            @Override
            public void onClick(View v) {
                PopupMenu popupMenu = new PopupMenu(v.getContext(), v);
                popupMenu.getMenuInflater()
                        .inflate(R.menu.episode_popup_menu, popupMenu.getMenu());
                popupMenu.setOnMenuItemClickListener(new OverflowItemClickListener(mShowTitle,
                        Utils.getNextEpisodeString(v.getContext(), mSeasonNumber, mEpisodeNumber,
                                mEpisodeTitle), releaseTime, showRunTime
                ));
                popupMenu.show();
            }
        });

        // service buttons
        ServiceUtils.setUpTraktButton(mShowTvdbId, mSeasonNumber, mEpisodeNumber, mTraktButton,
                TAG);
        // IMDb
        String imdbId = cursor.getString(DetailsQuery.IMDBID);
        if (TextUtils.isEmpty(imdbId)) {
            // fall back to show IMDb id
            imdbId = cursor.getString(DetailsQuery.SHOW_IMDBID);
        }
        ServiceUtils.setUpImdbButton(imdbId, mImdbButton, TAG, getActivity());
        // TVDb
        final int seasonTvdbId = cursor.getInt(DetailsQuery.REF_SEASON_ID);
        ServiceUtils.setUpTvdbButton(mShowTvdbId, seasonTvdbId, getEpisodeTvdbId(), mTvdbButton,
                TAG);
        // trakt comments
        mCommentsButton.setOnClickListener(new OnClickListener() {
            @Override
            public void onClick(View v) {
                Intent intent = new Intent(getActivity(), TraktShoutsActivity.class);
                intent.putExtras(TraktShoutsActivity.createInitBundleEpisode(mShowTvdbId,
                        mSeasonNumber, mEpisodeNumber, mEpisodeTitle));
                startActivity(intent);
                fireTrackerEvent("Comments");
            }
        });

        mEpisodeContainer.setVisibility(View.VISIBLE);
    }

    private class OverflowItemClickListener implements PopupMenu.OnMenuItemClickListener {

        private String mShowTitle;
        private String mEpisodeTitleAndNumber;
        private long mEpisodeReleaseTime;
        private int mShowRunTime;

        public OverflowItemClickListener(String showTitle, String episodeTitleAndNumber,
                long episodeReleaseTime, int showRunTime) {
            mShowTitle = showTitle;
            mEpisodeTitleAndNumber = episodeTitleAndNumber;
            mEpisodeReleaseTime = episodeReleaseTime;
            mShowRunTime = showRunTime;
        }

        @Override
        public boolean onMenuItemClick(android.view.MenuItem item) {
            switch (item.getItemId()) {
                case R.id.menu_action_episode_calendar:
                    ShareUtils.onAddCalendarEvent(getActivity(), mShowTitle,
                            mEpisodeTitleAndNumber, mEpisodeReleaseTime, mShowRunTime);
                    fireTrackerEvent("Add to calendar");
                    return true;
            }
            return false;
        }
    }

    private void loadTraktRatings(boolean isUseCachedValues) {
        if (mTraktTask == null || mTraktTask.getStatus() == AsyncTask.Status.FINISHED) {
            mTraktTask = new TraktSummaryTask(getActivity(), mRatingsContainer,
                    isUseCachedValues).episode(mShowTvdbId, getEpisodeTvdbId(), mSeasonNumber,
                    mEpisodeNumber);
            AndroidUtils.executeOnPool(mTraktTask);
        }
    }

    private void rateOnTrakt() {
        TraktTools.rateEpisode(getActivity(), getFragmentManager(), mShowTvdbId, mSeasonNumber,
                mEpisodeNumber);
        fireTrackerEvent("Rate (trakt)");
    }

    private void shareEpisode() {
        if (mEpisodeTitle == null || mShowTitle == null) {
            return;
        }
        ShareUtils.shareEpisode(getActivity(), mShowTvdbId, mSeasonNumber, mEpisodeNumber,
                mShowTitle, mEpisodeTitle);

        fireTrackerEvent("Share");
    }

    private void loadImage(String imagePath) {
<<<<<<< HEAD
        // immediately hide container if there is no image
        if (TextUtils.isEmpty(imagePath)) {
            mImageContainer.setVisibility(View.GONE);
            return;
=======
        if (mArtTask == null || mArtTask.getStatus() == AsyncTask.Status.FINISHED) {
            mArtTask = new FetchArtTask(imagePath, mImageContainer, getActivity());
            AndroidUtils.executeOnPool(mArtTask);
>>>>>>> 31517049
        }

        // try loading image
        mImageContainer.setVisibility(View.VISIBLE);
        Picasso picasso = ServiceUtils.getExternalPicasso(getActivity());
        if (picasso == null) {
            return;
        }
        picasso.load(TheTVDB.buildScreenshotUrl(imagePath))
                .error(R.drawable.ic_image_missing)
                .into(mEpisodeImage,
                        new Callback() {
                            @Override
                            public void onSuccess() {
                                mEpisodeImage.setScaleType(ImageView.ScaleType.CENTER_CROP);
                            }

                            @Override
                            public void onError() {
                                mEpisodeImage.setScaleType(ImageView.ScaleType.CENTER_INSIDE);
                            }
                        }
                );
    }

    private LoaderManager.LoaderCallbacks<List<Action>> mEpisodeActionsLoaderCallbacks =
            new LoaderManager.LoaderCallbacks<List<Action>>() {
                @Override
                public Loader<List<Action>> onCreateLoader(int id, Bundle args) {
                    int episodeTvdbId = args.getInt(KEY_EPISODE_TVDB_ID);
                    return new EpisodeActionsLoader(getActivity(), episodeTvdbId);
                }

                @Override
                public void onLoadFinished(Loader<List<Action>> loader, List<Action> data) {
                    if (data == null) {
                        Timber.e("onLoadFinished: did not receive valid actions for "
                                + getEpisodeTvdbId());
                    } else {
                        Timber.d("onLoadFinished: received " + data.size() + " actions for "
                                + getEpisodeTvdbId());
                    }
                    EpisodeActionsHelper.populateEpisodeActions(getActivity().getLayoutInflater(),
                            mActionsContainer, data);
                }

                @Override
                public void onLoaderReset(Loader<List<Action>> loader) {
                    // do nothing, we are not holding onto the actions list
                }
            };

    public void loadEpisodeActions() {
        Bundle args = new Bundle();
        args.putInt(KEY_EPISODE_TVDB_ID, getEpisodeTvdbId());
        getLoaderManager().restartLoader(EpisodesActivity.ACTIONS_LOADER_ID, args,
                mEpisodeActionsLoaderCallbacks);
    }

    Runnable mEpisodeActionsRunnable = new Runnable() {
        @Override
        public void run() {
            loadEpisodeActions();
        }
    };

    public void loadEpisodeActionsDelayed() {
        mHandler.removeCallbacks(mEpisodeActionsRunnable);
        mHandler.postDelayed(mEpisodeActionsRunnable,
                ActionsFragmentContract.ACTION_LOADER_DELAY_MILLIS);
    }

    private void fireTrackerEvent(String label) {
        Utils.trackAction(getActivity(), TAG, label);
    }

    interface DetailsQuery {

        String[] PROJECTION = new String[] {
                Tables.EPISODES + "." + Episodes._ID, Shows.REF_SHOW_ID, Episodes.OVERVIEW,
                Episodes.NUMBER, Episodes.SEASON, Episodes.WATCHED, Episodes.FIRSTAIREDMS,
                Episodes.DIRECTORS, Episodes.GUESTSTARS, Episodes.WRITERS,
                Tables.EPISODES + "." + Episodes.RATING, Episodes.IMAGE, Episodes.DVDNUMBER,
                Episodes.TITLE, Shows.TITLE, Shows.IMDBID, Shows.RUNTIME, Shows.POSTER,
                Seasons.REF_SEASON_ID, Episodes.COLLECTED, Episodes.IMDBID, Episodes.LAST_EDITED,
                Episodes.ABSOLUTE_NUMBER
        };

        int _ID = 0;

        int REF_SHOW_ID = 1;

        int OVERVIEW = 2;

        int NUMBER = 3;

        int SEASON = 4;

        int WATCHED = 5;

        int FIRST_RELEASE_MS = 6;

        int DIRECTORS = 7;

        int GUESTSTARS = 8;

        int WRITERS = 9;

        int RATING = 10;

        int IMAGE = 11;

        int DVDNUMBER = 12;

        int TITLE = 13;

        int SHOW_TITLE = 14;

        int SHOW_IMDBID = 15;

        int SHOW_RUNTIME = 16;

        int SHOW_POSTER = 17;

        int REF_SEASON_ID = 18;

        int COLLECTED = 19;

        int IMDBID = 20;

        int LASTEDIT = 21;

        int ABSOLUTE_NUMBER = 22;
    }
}<|MERGE_RESOLUTION|>--- conflicted
+++ resolved
@@ -621,16 +621,10 @@
     }
 
     private void loadImage(String imagePath) {
-<<<<<<< HEAD
         // immediately hide container if there is no image
         if (TextUtils.isEmpty(imagePath)) {
             mImageContainer.setVisibility(View.GONE);
             return;
-=======
-        if (mArtTask == null || mArtTask.getStatus() == AsyncTask.Status.FINISHED) {
-            mArtTask = new FetchArtTask(imagePath, mImageContainer, getActivity());
-            AndroidUtils.executeOnPool(mArtTask);
->>>>>>> 31517049
         }
 
         // try loading image
