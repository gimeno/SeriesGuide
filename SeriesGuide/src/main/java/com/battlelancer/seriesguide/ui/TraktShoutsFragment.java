/*
 * Copyright 2014 Uwe Trottmann
 *
 * Licensed under the Apache License, Version 2.0 (the "License");
 * you may not use this file except in compliance with the License.
 * You may obtain a copy of the License at
 *
 *      http://www.apache.org/licenses/LICENSE-2.0
 *
 * Unless required by applicable law or agreed to in writing, software
 * distributed under the License is distributed on an "AS IS" BASIS,
 * WITHOUT WARRANTIES OR CONDITIONS OF ANY KIND, either express or implied.
 * See the License for the specific language governing permissions and
 * limitations under the License.
 */

package com.battlelancer.seriesguide.ui;

import com.actionbarsherlock.app.SherlockFragment;
import com.battlelancer.seriesguide.adapters.TraktCommentsAdapter;
import com.battlelancer.seriesguide.enums.TraktAction;
import com.battlelancer.seriesguide.loaders.TraktCommentsLoader;
import com.battlelancer.seriesguide.util.ShareUtils.ShareItems;
import com.battlelancer.seriesguide.util.TraktTask;
import com.battlelancer.seriesguide.util.Utils;
import com.jakewharton.trakt.entities.Comment;
import com.uwetrottmann.androidutils.AndroidUtils;
import com.uwetrottmann.seriesguide.R;

import android.content.Intent;
import android.net.Uri;
import android.os.Bundle;
import android.os.Handler;
import android.support.v4.app.ListFragment;
import android.support.v4.app.LoaderManager.LoaderCallbacks;
import android.support.v4.content.Loader;
import android.text.format.DateUtils;
import android.view.LayoutInflater;
import android.view.View;
import android.view.View.OnClickListener;
import android.view.ViewGroup;
import android.view.animation.AnimationUtils;
import android.widget.AdapterView;
import android.widget.CheckBox;
import android.widget.EditText;
import android.widget.ListAdapter;
import android.widget.ListView;
import android.widget.TextView;

import java.util.List;

import de.greenrobot.event.EventBus;

/**
 * A custom {@link ListFragment} to display show or episode shouts and for posting own shouts.
 */
public class TraktShoutsFragment extends SherlockFragment implements
        LoaderCallbacks<List<Comment>> {

    /**
     * Build a {@link TraktShoutsFragment} for shouts of an episode.
     */
    public static TraktShoutsFragment newInstanceEpisode(String title, int tvdbId, int season,
            int episode) {
        TraktShoutsFragment f = new TraktShoutsFragment();
        Bundle args = new Bundle();
        args.putString(ShareItems.SHARESTRING, title);
        args.putInt(ShareItems.TVDBID, tvdbId);
        args.putInt(ShareItems.SEASON, season);
        args.putInt(ShareItems.EPISODE, episode);
        f.setArguments(args);
        return f;
    }

    /**
     * Build a {@link TraktShoutsFragment} for shouts of a show.
     */
    public static TraktShoutsFragment newInstanceShow(String title, int tvdbId) {
        TraktShoutsFragment f = new TraktShoutsFragment();
        Bundle args = new Bundle();
        args.putString(ShareItems.SHARESTRING, title);
        args.putInt(ShareItems.TVDBID, tvdbId);
        args.putInt(ShareItems.EPISODE, 0);
        f.setArguments(args);
        return f;
    }

    /**
     * Build a {@link TraktShoutsFragment} for shouts of a movie.
     */
    public static TraktShoutsFragment newInstanceMovie(String title, int tmdbId) {
        TraktShoutsFragment f = new TraktShoutsFragment();
        Bundle args = new Bundle();
        args.putString(ShareItems.SHARESTRING, title);
        args.putInt(ShareItems.TMDBID, tmdbId);
        args.putInt(ShareItems.TVDBID, 0);
        args.putInt(ShareItems.EPISODE, 0);
        f.setArguments(args);
        return f;
    }

    static final int INTERNAL_EMPTY_ID = 0x00ff0001;

    static final int INTERNAL_LIST_CONTAINER_ID = 0x00ff0003;

    private static final String TRAKT_MOVIE_COMMENT_PAGE_URL = "http://trakt.tv/comment/movie/";

    private static final String TRAKT_EPISODE_COMMENT_PAGE_URL = "http://trakt.tv/comment/episode/";

    private static final String TRAKT_SHOW_COMMENT_PAGE_URL = "http://trakt.tv/comment/show/";

    final private Handler mHandler = new Handler();

    final private Runnable mRequestFocus = new Runnable() {
        public void run() {
            mList.focusableViewAvailable(mList);
        }
    };

    final private AdapterView.OnItemClickListener mOnClickListener
            = new AdapterView.OnItemClickListener() {
        public void onItemClick(AdapterView<?> parent, View v, int position, long id) {
            onListItemClick((ListView) parent, v, position, id);
        }
    };

    TraktCommentsAdapter mAdapter;

    ListView mList;

    View mEmptyView;

    TextView mStandardEmptyView;

    View mProgressContainer;

    View mListContainer;

    CharSequence mEmptyText;

    boolean mListShown;

    @Override
    public View onCreateView(LayoutInflater inflater, ViewGroup container,
            Bundle savedInstanceState) {
        View v = inflater.inflate(R.layout.shouts_fragment, container, false);
        final EditText shouttext = (EditText) v.findViewById(R.id.shouttext);
        final CheckBox checkIsSpoiler = (CheckBox) v.findViewById(R.id.checkIsSpoiler);

        v.findViewById(R.id.shoutbutton).setOnClickListener(new OnClickListener() {
            @Override
            public void onClick(View v) {
                // prevent empty shouts
                final String shout = shouttext.getText().toString();
                if (shout.length() == 0) {
                    return;
                }

                // disable the shout button
                v.setEnabled(false);

                final Bundle args = getArguments();
                final boolean isSpoiler = checkIsSpoiler.isChecked();

                // shout for a movie?
                int tmdbId = args.getInt(ShareItems.TMDBID);
                if (tmdbId != 0) {
                    AndroidUtils.executeAsyncTask(
<<<<<<< HEAD
                            new TraktTask(getActivity(), null).shoutMovie(tmdbId, shout, isSpoiler)
=======
                            new TraktTask(getActivity()).shoutMovie(tmdbId, shout, isSpoiler)
>>>>>>> 48e3e5ea
                    );
                    return;
                }

                // shout for an episode?
                int tvdbid = args.getInt(ShareItems.TVDBID);
                int episode = args.getInt(ShareItems.EPISODE);
                if (episode != 0) {
                    int season = args.getInt(ShareItems.SEASON);
                    AndroidUtils.executeAsyncTask(
<<<<<<< HEAD
                            new TraktTask(getActivity(), null)
=======
                            new TraktTask(getActivity())
>>>>>>> 48e3e5ea
                                    .shoutEpisode(tvdbid, season, episode, shout, isSpoiler)
                    );
                    return;
                }

                // shout for a show!
                AndroidUtils.executeAsyncTask(
<<<<<<< HEAD
                        new TraktTask(getActivity(), null).shoutShow(tvdbid, shout, isSpoiler)
=======
                        new TraktTask(getActivity()).shoutShow(tvdbid, shout, isSpoiler)
>>>>>>> 48e3e5ea
                );
            }
        });

        return v;
    }

    /**
     * Attach to list view once the view hierarchy has been created.
     */
    @Override
    public void onViewCreated(View view, Bundle savedInstanceState) {
        super.onViewCreated(view, savedInstanceState);
        ensureList();
    }

    @Override
    public void onActivityCreated(Bundle savedInstanceState) {
        super.onActivityCreated(savedInstanceState);

        mAdapter = new TraktCommentsAdapter(getActivity());
        setListAdapter(mAdapter);

        // nag about no connectivity
        if (!AndroidUtils.isNetworkConnected(getSherlockActivity())) {
            setListShown(true);
            ((TextView) mEmptyView).setText(R.string.offline);
        } else {
            setListShown(false);
            getLoaderManager().initLoader(0, getArguments(), this);
            mHandler.postDelayed(mUpdateShoutsRunnable, DateUtils.MINUTE_IN_MILLIS);
        }
    }

    private Runnable mUpdateShoutsRunnable = new Runnable() {
        @Override
        public void run() {
            getLoaderManager().restartLoader(0, getArguments(), TraktShoutsFragment.this);
            mHandler.postDelayed(mUpdateShoutsRunnable, DateUtils.MINUTE_IN_MILLIS);
        }
    };

    @Override
    public void onResume() {
        super.onResume();

        EventBus.getDefault().register(this);
    }

    @Override
    public void onPause() {
        super.onPause();

        EventBus.getDefault().unregister(this);
    }

    /**
     * Detach from list view.
     */
    @Override
    public void onDestroyView() {
        mHandler.removeCallbacks(mRequestFocus);
        mHandler.removeCallbacks(mUpdateShoutsRunnable);
        mList = null;
        mListShown = false;
        mEmptyView = mProgressContainer = mListContainer = null;
        mStandardEmptyView = null;
        super.onDestroyView();
    }

    /**
     * Provide the cursor for the list view.
     */
    public void setListAdapter(TraktCommentsAdapter adapter) {
        boolean hadAdapter = mAdapter != null;
        mAdapter = adapter;
        if (mList != null) {
            mList.setAdapter(adapter);
            if (!mListShown && !hadAdapter) {
                // The list was hidden, and previously didn't have an
                // adapter. It is now time to show it.
                setListShown(true, getView().getWindowToken() != null);
            }
        }
    }

    public void onListItemClick(ListView l, View v, int position, long id) {
        final Comment comment = (Comment) l.getItemAtPosition(position);

        if (comment.spoiler) {
            // if shout is a spoiler, first click will reveal the shout
            comment.spoiler = false;
            TextView shoutText = (TextView) v.findViewById(R.id.shout);
            if (shoutText != null) {
                shoutText.setText(comment.text);
            }
        } else {
            // open shout or review page
            int tvdbId = getArguments().getInt(ShareItems.TVDBID);
            int episode = getArguments().getInt(ShareItems.EPISODE);
            String typeUrl;
            if (tvdbId == 0) {
                typeUrl = TRAKT_MOVIE_COMMENT_PAGE_URL;
            } else if (episode == 0) {
                typeUrl = TRAKT_SHOW_COMMENT_PAGE_URL;
            } else {
                typeUrl = TRAKT_EPISODE_COMMENT_PAGE_URL;
            }
            Intent intent = new Intent(Intent.ACTION_VIEW, Uri.parse(typeUrl + comment.id));
            intent.addFlags(Intent.FLAG_ACTIVITY_CLEAR_WHEN_TASK_RESET);
            Utils.tryStartActivity(getActivity(), intent, true);
        }
    }

    @Override
    public Loader<List<Comment>> onCreateLoader(int id, Bundle args) {
        return new TraktCommentsLoader(getSherlockActivity(), args);
    }

    @Override
    public void onLoadFinished(Loader<List<Comment>> loader, List<Comment> data) {
        mAdapter.setData(data);

        if (isResumed()) {
            setListShown(true);
        } else {
            setListShownNoAnimation(true);
        }
    }

    @Override
    public void onLoaderReset(Loader<List<Comment>> data) {
        mAdapter.setData(null);
    }

    /**
     * Control whether the list is being displayed. You can make it not displayed if you are waiting
     * for the initial data to show in it. During this time an indeterminant progress indicator will
     * be shown instead. <p> Applications do not normally need to use this themselves. The default
     * behavior of ListFragment is to start with the list not being shown, only showing it once an
     * adapter is given with {@link #setListAdapter(ListAdapter)}. If the list at that point had not
     * been shown, when it does get shown it will be do without the user ever seeing the hidden
     * state.
     *
     * @param shown If true, the list view is shown; if false, the progress indicator. The initial
     *              value is true.
     */
    public void setListShown(boolean shown) {
        setListShown(shown, true);
    }

    /**
     * Like {@link #setListShown(boolean)}, but no animation is used when transitioning from the
     * previous state.
     */
    public void setListShownNoAnimation(boolean shown) {
        setListShown(shown, false);
    }

    /**
     * Control whether the list is being displayed. You can make it not displayed if you are waiting
     * for the initial data to show in it. During this time an indeterminant progress indicator will
     * be shown instead.
     *
     * @param shown   If true, the list view is shown; if false, the progress indicator. The initial
     *                value is true.
     * @param animate If true, an animation will be used to transition to the new state.
     */
    private void setListShown(boolean shown, boolean animate) {
        ensureList();
        if (mProgressContainer == null) {
            throw new IllegalStateException("Can't be used with a custom content view");
        }
        if (mListShown == shown) {
            return;
        }
        mListShown = shown;
        if (shown) {
            if (animate) {
                mProgressContainer.startAnimation(AnimationUtils.loadAnimation(getActivity(),
                        android.R.anim.fade_out));
                mListContainer.startAnimation(AnimationUtils.loadAnimation(getActivity(),
                        android.R.anim.fade_in));
            } else {
                mProgressContainer.clearAnimation();
                mListContainer.clearAnimation();
            }
            mProgressContainer.setVisibility(View.GONE);
            mListContainer.setVisibility(View.VISIBLE);
        } else {
            if (animate) {
                mProgressContainer.startAnimation(AnimationUtils.loadAnimation(getActivity(),
                        android.R.anim.fade_in));
                mListContainer.startAnimation(AnimationUtils.loadAnimation(getActivity(),
                        android.R.anim.fade_out));
            } else {
                mProgressContainer.clearAnimation();
                mListContainer.clearAnimation();
            }
            mProgressContainer.setVisibility(View.VISIBLE);
            mListContainer.setVisibility(View.GONE);
        }
    }

    private void ensureList() {
        if (mList != null) {
            return;
        }
        View root = getView();
        if (root == null) {
            throw new IllegalStateException("Content view not yet created");
        }
        if (root instanceof ListView) {
            mList = (ListView) root;
        } else {
            mStandardEmptyView = (TextView) root.findViewById(INTERNAL_EMPTY_ID);
            if (mStandardEmptyView == null) {
                mEmptyView = root.findViewById(android.R.id.empty);
            } else {
                mStandardEmptyView.setVisibility(View.GONE);
            }
            mProgressContainer = root.findViewById(R.id.progress_container);
            mListContainer = root.findViewById(R.id.list_container);
            View rawListView = root.findViewById(android.R.id.list);
            if (!(rawListView instanceof ListView)) {
                if (rawListView == null) {
                    throw new RuntimeException(
                            "Your content must have a ListView whose id attribute is "
                                    + "'android.R.id.list'");
                }
                throw new RuntimeException(
                        "Content has view with id attribute 'android.R.id.list' "
                                + "that is not a ListView class");
            }
            mList = (ListView) rawListView;
            if (mEmptyView != null) {
                mList.setEmptyView(mEmptyView);
            } else if (mEmptyText != null) {
                mStandardEmptyView.setText(mEmptyText);
                mList.setEmptyView(mStandardEmptyView);
            }
        }
        mListShown = true;
        mList.setOnItemClickListener(mOnClickListener);
        if (mAdapter != null) {
            TraktCommentsAdapter adapter = mAdapter;
            mAdapter = null;
            setListAdapter(adapter);
        } else {
            // We are starting without an adapter, so assume we won't
            // have our data right away and start with the progress indicator.
            if (mProgressContainer != null) {
                setListShown(false, false);
            }
        }
        mHandler.post(mRequestFocus);
    }

    public void onEvent(TraktTask.TraktActionCompleteEvent event) {
        if (event.mTraktAction != TraktAction.SHOUT || getView() == null) {
            return;
        }

        EditText shoutText = (EditText) getView().findViewById(R.id.shouttext);
        View button = getView().findViewById(R.id.shoutbutton);

        if (shoutText != null && button != null) {
            // reenable the shout button
            button.setEnabled(true);

            if (event.mWasSuccessful) {
                // clear the text field and show recent shout
                shoutText.setText("");
                getLoaderManager().restartLoader(0, getArguments(), this);
            }
        }
    }

}<|MERGE_RESOLUTION|>--- conflicted
+++ resolved
@@ -166,11 +166,7 @@
                 int tmdbId = args.getInt(ShareItems.TMDBID);
                 if (tmdbId != 0) {
                     AndroidUtils.executeAsyncTask(
-<<<<<<< HEAD
-                            new TraktTask(getActivity(), null).shoutMovie(tmdbId, shout, isSpoiler)
-=======
                             new TraktTask(getActivity()).shoutMovie(tmdbId, shout, isSpoiler)
->>>>>>> 48e3e5ea
                     );
                     return;
                 }
@@ -181,11 +177,7 @@
                 if (episode != 0) {
                     int season = args.getInt(ShareItems.SEASON);
                     AndroidUtils.executeAsyncTask(
-<<<<<<< HEAD
-                            new TraktTask(getActivity(), null)
-=======
                             new TraktTask(getActivity())
->>>>>>> 48e3e5ea
                                     .shoutEpisode(tvdbid, season, episode, shout, isSpoiler)
                     );
                     return;
@@ -193,11 +185,7 @@
 
                 // shout for a show!
                 AndroidUtils.executeAsyncTask(
-<<<<<<< HEAD
-                        new TraktTask(getActivity(), null).shoutShow(tvdbid, shout, isSpoiler)
-=======
                         new TraktTask(getActivity()).shoutShow(tvdbid, shout, isSpoiler)
->>>>>>> 48e3e5ea
                 );
             }
         });
