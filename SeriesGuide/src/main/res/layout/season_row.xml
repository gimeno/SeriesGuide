--- conflicted
+++ resolved
@@ -70,12 +70,9 @@
         android:layout_height="wrap_content"
         android:layout_below="@id/progressBarSeason"
         android:layout_toLeftOf="@id/imageViewContextMenu"
-<<<<<<< HEAD
         android:layout_toStartOf="@id/imageViewContextMenu"
-=======
         android:layout_toEndOf="@id/imageViewSeasonSkipped"
         android:layout_toRightOf="@id/imageViewSeasonSkipped"
->>>>>>> 7ec3ec26
         android:paddingBottom="@dimen/default_padding"
         android:textAlignment="viewStart"
         android:textAllCaps="true"
