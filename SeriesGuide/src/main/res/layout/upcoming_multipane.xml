<?xml version="1.0" encoding="utf-8"?>
<android.support.v4.widget.DrawerLayout xmlns:android="http://schemas.android.com/apk/res/android"
    android:id="@+id/drawer_layout"
    android:layout_width="match_parent"
    android:layout_height="match_parent">
<<<<<<< HEAD

    <View
        android:id="@+id/separatorUpcoming"
        android:layout_width="2dp"
        android:layout_height="match_parent"
        android:layout_centerHorizontal="true"
        android:background="?attr/colorSeparator" />

    <com.astuetz.viewpager.extensions.PagerSlidingTabStrip
        android:id="@+id/tabsUpcoming"
        style="@style/TabStrip"
        android:layout_width="match_parent"
        android:layout_height="@dimen/tab_strip_height"
        android:layout_toLeftOf="@id/separatorUpcoming"
        android:layout_toStartOf="@id/separatorUpcoming" />
=======
>>>>>>> 7ec3ec26

    <RelativeLayout
        android:layout_width="match_parent"
<<<<<<< HEAD
        android:layout_height="match_parent"
        android:layout_below="@id/tabsUpcoming"
        android:layout_toLeftOf="@id/separatorUpcoming"
        android:layout_toStartOf="@id/separatorUpcoming" />

    <FrameLayout
        android:id="@+id/fragment_details"
        android:layout_width="match_parent"
        android:layout_height="match_parent"
        android:layout_toEndOf="@id/separatorUpcoming"
        android:layout_toRightOf="@id/separatorUpcoming" />
=======
        android:layout_height="match_parent">

        <View
            android:id="@+id/separatorUpcoming"
            android:layout_width="2dp"
            android:layout_height="match_parent"
            android:layout_centerHorizontal="true"
            android:background="?attr/colorSeparator" />

        <com.astuetz.viewpager.extensions.PagerSlidingTabStrip
            android:id="@+id/tabsUpcoming"
            style="@style/TabStrip"
            android:layout_width="match_parent"
            android:layout_height="@dimen/tab_strip_height"
            android:layout_toLeftOf="@id/separatorUpcoming" />

        <android.support.v4.view.ViewPager
            android:id="@+id/pagerUpcoming"
            android:layout_width="match_parent"
            android:layout_height="match_parent"
            android:layout_below="@id/tabsUpcoming"
            android:layout_toLeftOf="@id/separatorUpcoming" />

        <FrameLayout
            android:id="@+id/fragment_details"
            android:layout_width="match_parent"
            android:layout_height="match_parent"
            android:layout_toRightOf="@id/separatorUpcoming" />

    </RelativeLayout>

    <include layout="@layout/drawer_left" />
>>>>>>> 7ec3ec26

</android.support.v4.widget.DrawerLayout><|MERGE_RESOLUTION|>--- conflicted
+++ resolved
@@ -3,14 +3,17 @@
     android:id="@+id/drawer_layout"
     android:layout_width="match_parent"
     android:layout_height="match_parent">
-<<<<<<< HEAD
 
-    <View
-        android:id="@+id/separatorUpcoming"
-        android:layout_width="2dp"
-        android:layout_height="match_parent"
-        android:layout_centerHorizontal="true"
-        android:background="?attr/colorSeparator" />
+    <RelativeLayout
+        android:layout_width="match_parent"
+        android:layout_height="match_parent">
+
+        <View
+            android:id="@+id/separatorUpcoming"
+            android:layout_width="2dp"
+            android:layout_height="match_parent"
+            android:layout_centerHorizontal="true"
+            android:background="?attr/colorSeparator" />
 
     <com.astuetz.viewpager.extensions.PagerSlidingTabStrip
         android:id="@+id/tabsUpcoming"
@@ -19,12 +22,10 @@
         android:layout_height="@dimen/tab_strip_height"
         android:layout_toLeftOf="@id/separatorUpcoming"
         android:layout_toStartOf="@id/separatorUpcoming" />
-=======
->>>>>>> 7ec3ec26
 
-    <RelativeLayout
+    <android.support.v4.view.ViewPager
+        android:id="@+id/pagerUpcoming"
         android:layout_width="match_parent"
-<<<<<<< HEAD
         android:layout_height="match_parent"
         android:layout_below="@id/tabsUpcoming"
         android:layout_toLeftOf="@id/separatorUpcoming"
@@ -36,39 +37,9 @@
         android:layout_height="match_parent"
         android:layout_toEndOf="@id/separatorUpcoming"
         android:layout_toRightOf="@id/separatorUpcoming" />
-=======
-        android:layout_height="match_parent">
-
-        <View
-            android:id="@+id/separatorUpcoming"
-            android:layout_width="2dp"
-            android:layout_height="match_parent"
-            android:layout_centerHorizontal="true"
-            android:background="?attr/colorSeparator" />
-
-        <com.astuetz.viewpager.extensions.PagerSlidingTabStrip
-            android:id="@+id/tabsUpcoming"
-            style="@style/TabStrip"
-            android:layout_width="match_parent"
-            android:layout_height="@dimen/tab_strip_height"
-            android:layout_toLeftOf="@id/separatorUpcoming" />
-
-        <android.support.v4.view.ViewPager
-            android:id="@+id/pagerUpcoming"
-            android:layout_width="match_parent"
-            android:layout_height="match_parent"
-            android:layout_below="@id/tabsUpcoming"
-            android:layout_toLeftOf="@id/separatorUpcoming" />
-
-        <FrameLayout
-            android:id="@+id/fragment_details"
-            android:layout_width="match_parent"
-            android:layout_height="match_parent"
-            android:layout_toRightOf="@id/separatorUpcoming" />
 
     </RelativeLayout>
 
     <include layout="@layout/drawer_left" />
->>>>>>> 7ec3ec26
 
 </android.support.v4.widget.DrawerLayout>