<?xml version="1.0" encoding="utf-8"?>
<manifest xmlns:android="http://schemas.android.com/apk/res/android"
    android:installLocation="auto"
<<<<<<< HEAD
    package="com.battlelancer.seriesguide.beta"
    android:versionCode="149"
    android:versionName="2.5.1beta" >
=======
    package="com.battlelancer.seriesguide"
    android:versionCode="150"
    android:versionName="2.5dev" >
>>>>>>> c0fc1f27

    <uses-feature
        android:name="android.hardware.touchscreen"
        android:required="false" >
    </uses-feature>

    <application
        android:name="com.battlelancer.seriesguide.SeriesGuideApplication"
        android:backupAgent="com.battlelancer.seriesguide.PrefBackupHelper"
        android:debuggable="false"
        android:hardwareAccelerated="true"
        android:icon="@drawable/icon"
        android:label="@string/app_name"
        android:theme="@style/SeriesGuideTheme" >
        <meta-data
            android:name="com.google.android.backup.api_key"
            android:value="AEdPqrEAAAAIlG-fXzOx6u3ozZ1ah_9eqMnUD70jCFA1FPzJnQ" />

        <activity
            android:name="com.battlelancer.seriesguide.ui.ShowsActivity"
            android:uiOptions="splitActionBarWhenNarrow" >
            <intent-filter>
                <action android:name="android.intent.action.MAIN" />

                <category android:name="android.intent.category.LAUNCHER" />
            </intent-filter>

            <meta-data
                android:name="android.app.default_searchable"
                android:value="com.battlelancer.seriesguide.ui.SearchActivity" />
        </activity>
        <activity
            android:name="com.battlelancer.seriesguide.ui.SeriesGuidePreferences"
            android:label="@string/preferences" >
        </activity>
        <activity
            android:name="com.battlelancer.seriesguide.ui.BackupDeleteActivity"
            android:label="@string/backup" >
        </activity>
        <activity android:name="com.battlelancer.seriesguide.ui.ShowInfoActivity" >
            <meta-data
                android:name="android.app.default_searchable"
                android:value="com.battlelancer.seriesguide.ui.SearchActivity" />
        </activity>
        <activity
            android:name="com.battlelancer.seriesguide.ui.SearchActivity"
            android:launchMode="singleTop" >
            <intent-filter>
                <action android:name="android.intent.action.SEARCH" />
            </intent-filter>

            <meta-data
                android:name="android.app.searchable"
                android:resource="@xml/searchable" />
        </activity>

        <receiver android:name="com.battlelancer.seriesguide.appwidget.ListWidgetProvider" android:label="@string/widget_label">
            <intent-filter>
                <action android:name="android.appwidget.action.APPWIDGET_UPDATE" />
            </intent-filter>
            <intent-filter>
                <action android:name="com.battlelancer.seriesguide.appwidget.UPDATE" />
            </intent-filter>

            <meta-data
                android:name="android.appwidget.provider"
                android:resource="@xml/appwidget_v11_info" />
        </receiver>

        <service
            android:name="com.battlelancer.seriesguide.appwidget.ListWidgetService"
            android:permission="android.permission.BIND_REMOTEVIEWS" >
        </service>

        <receiver
            android:name="com.battlelancer.seriesguide.appwidget.AppWidget"
            android:label="@string/smallwidget" >
            <intent-filter>
                <action android:name="android.appwidget.action.APPWIDGET_UPDATE" />
            </intent-filter>

            <meta-data
                android:name="android.appwidget.provider"
                android:resource="@xml/appwidget_info" />
        </receiver>

        <service android:name="com.battlelancer.seriesguide.appwidget.AppWidget$UpdateService" >
        </service>

        <receiver
            android:name="com.battlelancer.seriesguide.appwidget.AppWidgetBig"
            android:label="@string/bigwidget" >
            <intent-filter>
                <action android:name="android.appwidget.action.APPWIDGET_UPDATE" />
            </intent-filter>

            <meta-data
                android:name="android.appwidget.provider"
                android:resource="@xml/appwidget_big_info" />
        </receiver>

        <service android:name="com.battlelancer.seriesguide.appwidget.AppWidgetBig$UpdateServiceBig" >
        </service>

        <receiver
            android:name="com.battlelancer.seriesguide.appwidget.AppWidgetLarge"
            android:label="@string/largewidget" >
            <intent-filter>
                <action android:name="android.appwidget.action.APPWIDGET_UPDATE" />
            </intent-filter>

            <meta-data
                android:name="android.appwidget.provider"
                android:resource="@xml/appwidget_large_info" />
        </receiver>

        <service android:name="com.battlelancer.seriesguide.appwidget.AppWidgetLarge$UpdateServiceLarge" >
        </service>

        <activity
            android:name="com.battlelancer.seriesguide.getglueapi.PrepareRequestTokenActivity"
            android:launchMode="singleTask" >
            <intent-filter>
                <action android:name="android.intent.action.VIEW" />

                <category android:name="android.intent.category.DEFAULT" />
                <category android:name="android.intent.category.BROWSABLE" />

                <data
                    android:host="callback"
                    android:scheme="seriesguide-oauth-getglue" />
            </intent-filter>
        </activity>
        <activity android:name="com.battlelancer.seriesguide.ui.SeasonsActivity" >
            <meta-data
                android:name="android.app.default_searchable"
                android:value="com.battlelancer.seriesguide.ui.SearchActivity" />
        </activity>
        <activity android:name="com.battlelancer.seriesguide.ui.EpisodesActivity" >
            <meta-data
                android:name="android.app.default_searchable"
                android:value="com.battlelancer.seriesguide.ui.SearchActivity" />
        </activity>

        <provider
            android:authorities="com.battlelancer.seriesguide.beta.provider"
            android:name="com.battlelancer.seriesguide.provider.SeriesGuideProvider" >
        </provider>

        <activity
            android:name="com.battlelancer.seriesguide.ui.OverviewActivity"
            android:uiOptions="splitActionBarWhenNarrow" >
            <meta-data
                android:name="android.app.default_searchable"
                android:value="com.battlelancer.seriesguide.ui.SearchActivity" />
        </activity>
        <activity
            android:name="com.battlelancer.seriesguide.ui.EpisodeDetailsActivity"
            android:uiOptions="splitActionBarWhenNarrow" >
            <meta-data
                android:name="android.app.default_searchable"
                android:value="com.battlelancer.seriesguide.ui.SearchActivity" />
        </activity>
        <activity android:name="com.battlelancer.seriesguide.ui.TraktSyncActivity" >
        </activity>
        <activity android:name="com.battlelancer.seriesguide.ui.UpcomingRecentActivity" >
            <meta-data
                android:name="android.app.default_searchable"
                android:value="com.battlelancer.seriesguide.ui.SearchActivity" />
        </activity>
        <activity
            android:name="com.battlelancer.seriesguide.ui.AddActivity"
            android:label="@string/add_show" >
        </activity>
    </application>

    <uses-sdk
        android:minSdkVersion="7"
        android:targetSdkVersion="15" />

    <uses-permission android:name="android.permission.INTERNET" />
    <uses-permission android:name="android.permission.ACCESS_NETWORK_STATE" />
    <uses-permission android:name="android.permission.WRITE_EXTERNAL_STORAGE" />

</manifest><|MERGE_RESOLUTION|>--- conflicted
+++ resolved
@@ -1,15 +1,9 @@
 <?xml version="1.0" encoding="utf-8"?>
 <manifest xmlns:android="http://schemas.android.com/apk/res/android"
     android:installLocation="auto"
-<<<<<<< HEAD
     package="com.battlelancer.seriesguide.beta"
-    android:versionCode="149"
-    android:versionName="2.5.1beta" >
-=======
-    package="com.battlelancer.seriesguide"
     android:versionCode="150"
-    android:versionName="2.5dev" >
->>>>>>> c0fc1f27
+    android:versionName="2.5.2beta" >
 
     <uses-feature
         android:name="android.hardware.touchscreen"
