--- conflicted
+++ resolved
@@ -1,15 +1,9 @@
 <?xml version="1.0" encoding="utf-8"?>
 <manifest xmlns:android="http://schemas.android.com/apk/res/android"
     android:installLocation="auto"
-<<<<<<< HEAD
     package="com.battlelancer.seriesguide"
-    android:versionCode="133"
-    android:versionName="2.4.1" >
-=======
-    package="com.battlelancer.seriesguide.beta"
-    android:versionCode="147"
-    android:versionName="2.4.3beta" >
->>>>>>> 60bff656
+    android:versionCode="134"
+    android:versionName="2.4.2" >
 
     <uses-feature
         android:name="android.hardware.touchscreen"
