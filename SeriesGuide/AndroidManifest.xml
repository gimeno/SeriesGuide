<?xml version="1.0" encoding="utf-8"?>
<manifest
    xmlns:android="http://schemas.android.com/apk/res/android"
    package="com.battlelancer.seriesguide.beta"
    android:installLocation="auto"
<<<<<<< HEAD
    android:versionName="2.1.1beta" android:versionCode="131">
    <uses-permission
        android:name="android.permission.VIBRATE"></uses-permission>
=======
    android:versionCode="126" android:versionName="2.2dev">
    <uses-permission android:name="android.permission.VIBRATE"></uses-permission>
    <uses-feature android:required="false" android:name="android.hardware.touchscreen"></uses-feature>
>>>>>>> e0c7fb83
    <application
        android:name="com.battlelancer.seriesguide.SeriesGuideApplication"
        android:icon="@drawable/icon"
        android:label="@string/app_name"
        android:theme="@style/Theme.SeriesGuide"
        android:backupAgent="com.battlelancer.seriesguide.PrefBackupHelper"
        android:debuggable="false" android:hardwareAccelerated="true">
        <meta-data
            android:name="com.google.android.backup.api_key"
            android:value="AEdPqrEAAAAIlG-fXzOx6u3ozZ1ah_9eqMnUD70jCFA1FPzJnQ" />
        <activity
            android:name="com.battlelancer.seriesguide.AddShow"
            android:label="@string/add_show"
            android:windowSoftInputMode="stateVisible">
            <meta-data
                android:name="android.app.default_searchable"
                android:value="com.battlelancer.seriesguide.SearchSeriesGuide" />
        </activity>
        <activity
            android:name="com.battlelancer.seriesguide.SeriesGuidePreferences"
            android:label="@string/preferences"></activity>
        <activity
            android:name="com.battlelancer.seriesguide.BackupDelete"
            android:label="@string/backup"></activity>
        <activity
            android:name="com.battlelancer.seriesguide.ShowInfo">
            <meta-data
                android:name="android.app.default_searchable"
                android:value="com.battlelancer.seriesguide.SearchSeriesGuide" />
        </activity>

        <activity
            android:name="com.battlelancer.seriesguide.SearchSeriesGuide"
            android:launchMode="singleTop">
            <intent-filter>
                <action
                    android:name="android.intent.action.SEARCH" />
            </intent-filter>
            <meta-data
                android:name="android.app.searchable"
                android:resource="@xml/searchable" />
        </activity>

        <receiver
            android:name="com.battlelancer.seriesguide.appwidget.AppWidget"
            android:label="@string/smallwidget">
            <intent-filter>
                <action
                    android:name="android.appwidget.action.APPWIDGET_UPDATE" />
            </intent-filter>
            <meta-data
                android:name="android.appwidget.provider"
                android:resource="@xml/appwidget_info" />
        </receiver>
        <service
            android:name="com.battlelancer.seriesguide.appwidget.AppWidget$UpdateService"></service>

        <receiver
            android:name="com.battlelancer.seriesguide.appwidget.AppWidgetBig"
            android:label="@string/bigwidget">
            <intent-filter>
                <action
                    android:name="android.appwidget.action.APPWIDGET_UPDATE" />
            </intent-filter>
            <meta-data
                android:name="android.appwidget.provider"
                android:resource="@xml/appwidget_big_info" />
        </receiver>
        <service
            android:name="com.battlelancer.seriesguide.appwidget.AppWidgetBig$UpdateServiceBig"></service>

        <receiver
            android:name="com.battlelancer.seriesguide.appwidget.AppWidgetLarge"
            android:label="@string/largewidget">
            <intent-filter>
                <action
                    android:name="android.appwidget.action.APPWIDGET_UPDATE" />
            </intent-filter>
            <meta-data
                android:name="android.appwidget.provider"
                android:resource="@xml/appwidget_large_info" />
        </receiver>
        <service
            android:name="com.battlelancer.seriesguide.appwidget.AppWidgetLarge$UpdateServiceLarge"></service>

        <activity
            android:name="com.battlelancer.seriesguide.getglueapi.PrepareRequestTokenActivity"
            android:launchMode="singleTask">
            >
            <intent-filter>
                <action
                    android:name="android.intent.action.VIEW" />
                <category
                    android:name="android.intent.category.DEFAULT" />
                <category
                    android:name="android.intent.category.BROWSABLE" />
                <data
                    android:scheme="seriesguide-oauth-getglue"
                    android:host="callback" />
            </intent-filter>
        </activity>
        <activity
            android:name="com.battlelancer.seriesguide.ui.ShowsActivity">
            <intent-filter>
                <action
                    android:name="android.intent.action.MAIN" />
                <category
                    android:name="android.intent.category.LAUNCHER" />
            </intent-filter>
            <meta-data
                android:name="android.app.default_searchable"
                android:value="com.battlelancer.seriesguide.SearchSeriesGuide" />
        </activity>
        <activity
            android:name="com.battlelancer.seriesguide.ui.SeasonsActivity">
            <meta-data
                android:name="android.app.default_searchable"
                android:value="com.battlelancer.seriesguide.SearchSeriesGuide" />
        </activity>
        <activity
            android:name="com.battlelancer.seriesguide.ui.EpisodesActivity">
            <meta-data
                android:name="android.app.default_searchable"
                android:value="com.battlelancer.seriesguide.SearchSeriesGuide" />
        </activity>
        <provider
            android:name="com.battlelancer.seriesguide.provider.SeriesGuideProvider"
            android:authorities="com.battlelancer.seriesguide.beta.provider"></provider>
        <activity
            android:name="com.battlelancer.seriesguide.ui.OverviewActivity">
            <meta-data
                android:name="android.app.default_searchable"
                android:value="com.battlelancer.seriesguide.SearchSeriesGuide" />
        </activity>
        <activity
            android:name="com.battlelancer.seriesguide.ui.EpisodeDetailsActivity">
            <meta-data
                android:name="android.app.default_searchable"
                android:value="com.battlelancer.seriesguide.SearchSeriesGuide" />
        </activity>
        <activity
            android:name="com.battlelancer.seriesguide.ui.TraktSyncActivity"></activity>
        <activity
            android:name="com.battlelancer.seriesguide.ui.UpcomingRecentActivity">
            <meta-data
                android:name="android.app.default_searchable"
                android:value="com.battlelancer.seriesguide.SearchSeriesGuide" />
        </activity>
    </application>

    <uses-sdk
        android:minSdkVersion="7"
        android:targetSdkVersion="13" />

    <uses-permission
        android:name="android.permission.INTERNET" />
    <uses-permission
        android:name="android.permission.ACCESS_NETWORK_STATE" />
    <uses-permission
        android:name="android.permission.WRITE_EXTERNAL_STORAGE"></uses-permission>
</manifest> <|MERGE_RESOLUTION|>--- conflicted
+++ resolved
@@ -3,15 +3,8 @@
     xmlns:android="http://schemas.android.com/apk/res/android"
     package="com.battlelancer.seriesguide.beta"
     android:installLocation="auto"
-<<<<<<< HEAD
     android:versionName="2.1.1beta" android:versionCode="131">
-    <uses-permission
-        android:name="android.permission.VIBRATE"></uses-permission>
-=======
-    android:versionCode="126" android:versionName="2.2dev">
-    <uses-permission android:name="android.permission.VIBRATE"></uses-permission>
     <uses-feature android:required="false" android:name="android.hardware.touchscreen"></uses-feature>
->>>>>>> e0c7fb83
     <application
         android:name="com.battlelancer.seriesguide.SeriesGuideApplication"
         android:icon="@drawable/icon"
