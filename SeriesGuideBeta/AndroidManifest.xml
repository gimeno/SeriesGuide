--- conflicted
+++ resolved
@@ -14,7 +14,6 @@
     <uses-permission android:name="android.permission.RECEIVE_BOOT_COMPLETED" />
     <uses-permission android:name="android.permission.VIBRATE" />
     <uses-permission android:name="android.permission.READ_EXTERNAL_STORAGE" />
-<<<<<<< HEAD
     <!-- Syncadapter permissions -->
     <uses-permission android:name="android.permission.USE_CREDENTIALS" />
     <uses-permission android:name="android.permission.GET_ACCOUNTS" />
@@ -23,10 +22,8 @@
     <uses-permission android:name="android.permission.READ_SYNC_STATS" />
     <uses-permission android:name="android.permission.READ_SYNC_SETTINGS" />
     <uses-permission android:name="android.permission.WRITE_SYNC_SETTINGS" />
-=======
     <!-- Android Beam -->
     <uses-permission android:name="android.permission.NFC" />
->>>>>>> f2986e2d
 
     <uses-feature
         android:name="android.hardware.touchscreen"
