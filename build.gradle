--- conflicted
+++ resolved
@@ -25,15 +25,9 @@
     compileSdkVersion = 19
     buildToolsVersion = '19.0.3'
 
-<<<<<<< HEAD
     // API level 15+ -> version 15xxx
     versionCode = 15001
-    versionName = '14.0.3'
-=======
-    // API level 11+ -> version 11xxx
-    versionCode = 11267
     versionName = '14.0.4'
->>>>>>> 277cfe5c
 }
 
 ext.libraries = [
